--- conflicted
+++ resolved
@@ -253,13 +253,8 @@
         if variables is None:
             variables = {}
         mtt = self.do(inst, variables=variables, **kwargs)
-<<<<<<< HEAD
-        #print(inst, variables, mtt)
-        # print(self._body(inst, own))
-=======
         print(inst, variables, mtt)
         # #print(self._body(inst, own))
->>>>>>> 5b5623c1
         request = requests.post(self.client.url,
                                 headers=self.client.headers,
                                 json={
@@ -362,13 +357,8 @@
         if variables is None:
             variables = {}
         mtt = self.do(inst, variables=variables, **kwargs)
-<<<<<<< HEAD
-        #print(inst, variables, mtt)
-        # print(self._body(inst, own))
-=======
         print(inst, variables, mtt)
         # #print(self._body(inst, own))
->>>>>>> 5b5623c1
         request = requests.post(self.client.url,
                                 headers=self.client.headers,
                                 json={
