#
import warnings

import itertools

import functools

import inspect
import os
import pprint
import types
import uuid

import numpy as np
import ujson
from scipy.spatial.distance import euclidean
from strawberry.scalars import JSON

NAMESPACE_MMCOREBASE = uuid.UUID('5901d0eb-61fb-4e8c-8fd3-a7ed8c7b3981')
import dataclasses
import hashlib
import json
import sys
from collections import namedtuple
from mmcore.base.registry import geomdict, objdict, matdict
import operator

import typing

import mmcore.base.models.gql as gql_models

from operator import attrgetter, itemgetter
import uuid as _uuid

import copy

import strawberry

from mmcore.collections.multi_description import Paginate, ElementSequence

Link = namedtuple("Link", ["name", "parent", "child"])
LOG_UUIDS = False

import pickle


class ExEncoder(json.JSONEncoder):
    def default(self, o):

        def df(o):

            if isinstance(o, set):
                return list(o)
            elif hasattr(o, "_type_definition"):
                return strawberry.asdict(o)
            elif dataclasses.is_dataclass(o):
                return df(dataclasses.asdict(o))
            elif isinstance(o, np.int64):
                return int(o)
            else:
                return o

        try:
            return json.JSONEncoder.default(self, o)
        except TypeError:
            return df(o)


def hasitemattr(attr):
    def wrp(obj):
        if isinstance(obj, dict):
            return attr in obj.keys()
        else:
            if hasattr(obj, attr):
                a = getattr(obj, attr)
                if a is not None:

                    if hasattr(a, "__len__") and not isinstance(a, str):
                        if len(a) == 0:
                            return False
                        return True
                    return True
                return True
            return False

    return wrp


def graph_from_json(data):
    a = []
    for d in data:
        cls = globals()["type"]
        a.append(cls(uuid=d["uuid"], dump_dict=d))
    return a


from mmcore.utils.termtools import ColorStr, TermColors, TermAttrs, MMColorStr


class GeometrySet(set):

    def __contains__(self, item):
        # TODO: Это нужно переписать на np.allclose по буфферу, т.e. проверять идентичность геометрии честно
        uuids = ElementSequence(list(self))["uuid"]

        return item.uuid in uuids


class MaterialSet(set):
    def __contains__(self, item):
        colors = ElementSequence(list(self))["color"]
        # TODO: Это нужно расширить и проверять не только по цвету,
        #  для этого нужно реально понять какие параметры важные
        return item.color in colors


parenthashmap = dict()


class UUIDMissPermException(AttributeError):
    ...


from functools import total_ordering

ShaSub = namedtuple("ShaSub", ["int", "hex"])


class Object3D:
    """
    >>> obj2 = Object3D("test2")
    >>> obj3 = Object3D("test3")
    >>> obj = Object3D("test")
    >>> obj.detail_a = obj3
    >>> obj3.profile = obj2
    >>> obj.detail_b = obj2
    """
    __match_args__ = ()
    _matrix = None
    _include_geometries = GeometrySet()
    _include_materials = MaterialSet()
    bind_class = gql_models.GqlObject3D
    _name: str = "Object"
    _uuid = None
    _is_uuid_set = False
    _state = dict()

    @property
    def strawberry_properties_input(self):
        return type(list(self.properties.keys()))

    def __new__(cls, *args, name="Object", uuid=None, pkl=None, **kwargs) -> 'Object3D':

        cls.objdict = objdict
        if pkl:
            obj = pickle.loads(pkl)
            objdict[obj.uuid] = obj

            return obj
        if uuid is not None:
            try:
                return objdict[uuid](*args, **kwargs)
            except KeyError:
                inst = object.__new__(cls)

                inst._uuid = uuid
                kw = kwargs.get("dump_dict")
                if kw.get("properties") is not None:
                    inst.__dict__ |= kw.get("properties")

                inst._children = set(kw["children"])
                inst._parents = set(kw["parents"])

                if "geometry" in kw.keys():
                    inst._geometry = kw["geometry"]
                    inst._material = kw["material"]

                inst.__init__(*args, **kwargs)
                objdict[uuid] = inst
                return inst

        else:
            inst = object.__new__(cls)

            inst._parents = set()
            inst._children = set()
            inst._uuid = _uuid.uuid4().__str__()
            objdict[inst.uuid] = inst

            inst.__init__(*args, name=name, **kwargs)
            return inst

    def __init__(self, *args, **kwargs):
        super().__init__()

        self.__call__(*args, **kwargs, trav=False)

    def __call__(self, *args, trav=True, **kwargs) -> 'Object3D':

        if args:
            kwargs |= dict(zip(self.__match_args__[:-len(args)], args))

        for k, v in kwargs.items():
            setattr(self, k, v)

        if not trav:
            return self
        else:
            return self.get_child_three()

    def __str__(self):
        mm = "[mmcore]: "

        t = " " * (len("[mmcore]: ") + 1)
        aaa = f", \n{t}".join(f'{k}={self.properties[k]}' for k in self.properties.keys())

        return mm + f"{self.__class__.__name__}({aaa}) at {self._uuid}"

    def __repr__(self):

        if int(os.getenv("INRHINO")) == 1:
            mm = "[mmcore]: "

            t = " " * (len("[mmcore]: ") + 1)
            aaa = f", \n{t}".join(f'{k}={self.properties[k]}' for k in self.properties.keys())

            return mm + f"{self.__class__.__name__}({aaa}) at {self._uuid}"

        mm, head = MMColorStr(": "), ColorStr(self.__class__.__name__, color=TermColors.blue,
                                              term_attrs=(TermAttrs.blink, TermAttrs.bold))
        t = " " * (mm.real_len + len(head) + 1)
        aaa = f", \n{t}".join(
            f'{ColorStr(k, color=TermColors.yellow, term_attrs=[TermAttrs.blink, TermAttrs.bold])}={self.properties[k]}'
            for k in self.properties.keys())

        return mm + head + f"({aaa}) at {ColorStr(self._uuid, color=TermColors.cyan, term_attrs=[TermAttrs.blink])}"

    def ToJSON(self, cls=ExEncoder, **kwargs):
        return json.dumps(self.get_child_three(), cls=cls, check_circular=False, **kwargs)

    @property
    def name(self):
        return self._name

    @name.setter
    def name(self, v: str):
        self._name = v

    @property
    def matrix(self) -> list[float]:
        if self._matrix is None:
            return [1, 0, 0, 0, 0, 1, 0, 0, 0, 0, 1, 0, 0, 0, 0, 1]
        else:
            return self._matrix

    @matrix.setter
    def matrix(self, v):
        if not (len(v) == 16):
            raise ValueError
        self._matrix = v

    @property
    def children_count(self):
        return len(self._children)

    @property
    def uuid(self):
        return self._uuid

    @uuid.setter
    def uuid(self, v):
        self._uuid = v.__str__()

    @property
    def parents_getter(self):
        if len(self._parents) > 0:
            return itemgetter(*tuple(self._parents))
        else:
            return lambda x: []

    @property
    def child_getter(self):
        if len(self._children) > 0:
            return itemgetter(*tuple(self._children))
        else:
            return lambda x: []

    def __setattr__(self, key, value):
        if isinstance(value, Object3D):
            object.__setattr__(self, key, value.uuid)
            self._children.add(value.uuid)
            value._parents.add(self.uuid)
        else:
            object.__setattr__(self, key, value)

    @property
    def parents(self):
        res = self.parents_getter(objdict)
        if not isinstance(res, (tuple, list)):
            return [res]
        return res

    @property
    def children(self):

        res = self.child_getter(objdict)
        if not isinstance(res, (tuple, list)):
            return [res]
        return res

    @property
    def userData(self):
        return {
            "properties": self.properties,
            "gui": self.gui
        }

    @property
    def properties(self):
        additional = {
            'priority': 1.0,  # Because its code generated object
            "children_count": len(self._children)

        }

        return additional

    @property
    def gui(self):
        return None

    def _add_includes(self, obj):
        if hasattr(obj, "_geometry"):
            if obj._geometry is not None:
                self._include_geometries.add(obj._geometry)
                self._include_materials.add(obj._material)

    def get_child_three(self):
        """
        get_child_three() is a function that takes an object and returns a threejs_root object with all of its children.

        Parameters:
            self (object): The object to be processed.

        Returns:
            threejs_root: A threejs_root object with all the object's children.

        This function takes an object and creates a deep copy of its threejs_repr. It then adds all the object's
        children to the threejs_root object. Finally, it binds the class to the threejs_root object and returns it.
        @return:
        """
        self._include_materials = set()
        self._include_geometries = set()

        def childthree(obj):
            dct = obj.threejs_repr

            self._add_includes(obj)

            if len(obj._children) > 0:

                dct["children"] = []
                for chl in obj._children:
                    try:
                        dct["children"].append(childthree(objdict[chl]))
                    except KeyError:
                        pass
                if 'children' in dct:
                    if len(dct.get('children')) == 0:
                        del dct['children']
                return obj.bind_class(**dct)
            else:
                # #print(dct)
                if 'children' in dct:
                    if len(dct.get('children')) == 0:
                        del dct['children']
                return obj.bind_class(**dct)

        return self.threejs_root(childthree(self),
                                 geometries=self._include_geometries,
                                 materials=self._include_materials)

    def _hashdict(self):
        return dict(name=self.name)

    def __hash__(self):

        return int(self.uuid, 16)

    @dataclasses.dataclass
    class Root:
        object: typing.Any
        metadata: gql_models.Metadata
        materials: list[typing.Union[gql_models.Material,
        gql_models.MeshPhongMaterial,
        gql_models.PointsMaterial,
        gql_models.LineBasicMaterial, None]]
        geometries: list[typing.Union[gql_models.BufferGeometry, None]]

    @property
    def _root(self):
        # #print(self.Root.__annotations__)
        self.Root.__annotations__['object'] = self.bind_class
        self.Root.__name__ = f"GenericRoot{id(self)}"

        return self.Root

    @property
    def _root_(self):
        target = self

        class Root:
            object: target.bind_class
            metadata: gql_models.Metadata
            materials: list[typing.Union[gql_models.Material,
            gql_models.MeshPhongMaterial,
            gql_models.PointsMaterial,
            gql_models.LineBasicMaterial,
            None]]

            geometries: list[typing.Union[gql_models.BufferGeometry, None]]

        Root.__name__ = f"GenericRoot{id(self)}"
        return strawberry.type(self._root)

    @property
    def threejs_type(self) -> str:
        return "Object3D"

    def threejs_root(self, dct, geometries=None, materials=None, metadata=None,
                     root_callback=lambda x: x):
        # #print(materials, geometries)
        return root_callback(self._root)(object=dct,
                                         materials=[matdict.get(mat) for mat in
                                                    materials] if materials is not None else list(
                                             matdict.values()),
                                         geometries=[geomdict.get(geom) for geom in
                                                     geometries] if geometries is not None else list(
                                             geomdict.values()),
                                         metadata=metadata if metadata is not None else gql_models.Metadata()
                                         )

    @property
    def threejs_repr(self):
        return dict(name=self.name,
                    uuid=self.uuid,
                    userData=gql_models.GqlUserData(**self.userData),
                    matrix=list(self.matrix),
                    layers=1,
                    type=self.threejs_type,
                    castShadow=True,
                    receiveShadow=True

                    )

    @classmethod
    def from_three(cls, obj, *args, **kwargs):
        cls2 = cls.eval_type(obj.get("type"))
        inst = cls2(name=obj.get("name"))
        inst._uuid = obj.get('uuid')

        if obj["userData"].get("properties") is not None:
            inst.__dict__ |= obj["userData"].get("properties")
        for k in inst.threejs_repr.keys():
            inst.__setattr__(k, obj.get(k))

        objdict[obj.get('uuid')] = inst
        return inst

    @staticmethod
    def eval_type(typ):
        try:
            return eval(str(typ))
        except NameError:
            return getattr(sys.modules["mmcore.base.sketch"], str(typ), __default=Object3D)

    def __eq__(self, other):
        return self.uuid == other.uuid

    def __ne__(self, other):
        return self.uuid != other.uuid

    @properties.setter
    def properties(self, v):
        for k, v in v.items():
            self.__setattr__("_" + k, v)

    def strawberry_properties(self, input):
        self.properties = strawberry.asdict(input)

    def matrix_to_square_form(self) -> np.ndarray:
        return np.array(self.matrix, dtype=float).reshape((4, 4)).T

    def transform(self, matrix):
        """
        Этот метод применяет трансформацию к уже существующей матрице,
        если вы просто хотите заменить матрицу трансформации используйте `self.matrix = <matrix>`.
        @param matrix:
        @return:
        """
        self.matrix = (
                self.matrix_to_square_form() @ np.array(matrix, dtype=float).reshape((4, 4))).T.flatten().tolist()

    def rotate(self, angle: float, axis: tuple[float, float, float] = (0, 0, 1)):
        """

        @param axis:
        @param angle: radians
        @return:
        """
        q = Quaternion(axis=unit(axis), angle=angle)
        self.transform(q.transformation_matrix)

    def translate(self, vector: tuple[float, float, float]):
        matrix = np.array([[1, 0, 0, vector[0]],
                           [0, 1, 0, vector[1]],
                           [0, 0, 1, vector[2]],
                           [0, 0, 0, 1]], dtype=float)
        self.transform(matrix)

    def reset_transform(self):
        self.matrix = [1, 0, 0, 0, 0, 1, 0, 0, 0, 0, 1, 0, 0, 0, 0, 1]


class GroupIterator(typing.Iterator):
    def __init__(self, seq: typing.Iterable = ()):
        self._seq = iter(seq)

    def __next__(self):
        return self._seq.__next__()


class Group(Object3D):
    _name: str = "Group"
    chart_class = gql_models.GqlChart
    bind_class = gql_models.GqlGroup

    @property
    def threejs_type(self):
        return "Group"

    def __init__(self, children=None, **kwargs):

        super().__init__(**kwargs)
        if children:
            self.update(children)

    def difference(self, other):
        return Group([objdict[ch] for ch in self._children.difference(list(other._children))])

    def symmetric_difference(self, other):
        return Group([objdict[ch] for ch in self._children.symmetric_difference(list(other._children))])

    @property
    def properties(self):
        return {
            "name": self.name,
            "children_count": len(self._children)

        }

    def __len__(self):
        return len(self._children)

    def __iter__(self):
        return GroupIterator(self._to_list())

    @property
    def children_count(self):
        return len(self)

    def add(self, item):
        self._children.add(item.uuid)
        item._parents.add(self.uuid)

    def update(self, items):
        for item in items:
            self._children.add(item.uuid)
            item._parents.add(self.uuid)

    def _to_list(self):
        return list(objdict[child] for child in self._children)

    def _to_ptrlist(self):
        return list(self._children)

    def paginate(self):
        return Paginate(self._to_list())

    def paginate_userdata(self):
        try:
            return ElementSequence(
                ElementSequence(
                    ElementSequence(
                        self._to_list())["userData"])["properties"])
        except:
            return dict()

    @property
    def children_keys(self):

        return self.paginate_userdata().keys()

    def __getitem__(self, item):

        return objdict[self._to_ptrlist()[item]]

    @property
    def threejs_repr(self):
        return dict(name=self.name,
                    uuid=self.uuid,
                    userData=gql_models.GqlUserData(**self.userData),
                    children=[],
                    matrix=list(self.matrix),
                    type=self.threejs_type)

    @property
    def gui(self) -> list[chart_class]:
        return [self.chart_class(key=key) for key in self.children_keys]

    @classmethod
    def from_three(cls, obj, *args, **kwargs):
        def traverse(ob):

            cls2 = cls.eval_type(ob.get("type"))
            inst = cls2.from_three(obj)
            lst = []
            if "children" in ob.keys():
                for child in ob["children"]:
                    inst._children.add(child["uuid"])
                    lst.append(traverse(child))
                return lst
            else:
                return inst

        return traverse(obj)


def getattr_(obj):
    baseic = 'uuid', '_children', '_parents', 'properties'
    psw = 'uuid', 'children', 'parents', 'properties'
    getter = operator.attrgetter(*baseic)
    dct = dict(zip(psw, getter(obj)))
    if hasattr(obj, '_geometry'):
        dct['geometry'] = obj._geometry
        dct['material'] = obj._material
    return dct


qschema = """
    


type Metadata {
  generator: String
  type: String
  version: Float
}

type Normal {
  array: [Float]
  itemSize: Int
  normalized: Boolean
  type: String
}
type Uv {
  array: [Float]
  itemSize: Int
  normalized: Boolean
  type: String
}
type Position {
  array: [Float]
  itemSize: Int
  normalized: Boolean
  type: String
}
type Attributes {
  normal: Normal
  position : Position
  uv: Uv
}


type BoundingSphere {
  center: [Float]
  radius: Float
}

type Data {
  attributes: Attributes
  boundingSphere: BoundingSphere
  index: Index
}

type Geometries {
  data: Data
  type: String
  uuid: String
}

type Index {
  array: [Int]
  type: String
}

type Materials {
  color: Int
  colorWrite: Boolean
  depthFunc: Int
  depthTest: Boolean
  depthWrite: Boolean
  emissive: Int
  flatShading: Boolean
  reflectivity: Float
  refractionRatio: Float
  shininess: Int
  side: Int
  specular: Int
  stencilFail: Int
  stencilFunc: Int
  stencilFuncMask: Int
  stencilRef: Int
  stencilWrite: Boolean
  stencilWriteMask: Int
  stencilZFail: Int
  stencilZPass: Int
  type: String
  uuid: String
}


type GeometryObject {
  castShadow: Boolean
  geometry: String
  layers: Int
  material: String
  matrix: [Int]
  name: String
  receiveShadow: Boolean
  type: String
  up: [Int]
  uuid: String
  
}
type Object {
  castShadow: Boolean
  layers: Int
  matrix: [Int]
  name: String
  receiveShadow: Boolean 
  type: String
  up: [Int]
  uuid: String
  children: [Object]
  
}
type Group {
  castShadow: Boolean
  layers: Int
  matrix: [Int]
  name: String
  receiveShadow: Boolean
  type: String
  up: [Int]
  uuid: String
  
}

type SampleOutput {
  geometries: [Geometries]
  materials: [Materials]
  metadata: Metadata
  object: Object
}



"""
from strawberry.tools.merge_types import merge_types


def to_camel_case(name: str):
    """
    Ключевая особенность, при преобразовании имени начинающиегося с подчеркивания, подчеркивание будет сохранено.

        foo_bar -> FooBar
        _foo_bar -> _FooBar
    @param name: str
    @return: str
    """
    if not name.startswith("_"):

        return "".join(nm[0].capitalize() + nm[1:] for nm in name.split("_"))

    else:
        return "_" + "".join(nm[0].capitalize() + nm[1:] for nm in name.split("_"))


class GenericList(list):
    def __class_getitem__(cls, item):

        _name = "Generic" + cls.__base__.__name__.capitalize() + "[" + item.__name__ + "]"

        def __new__(cls, l):

            if l == []:
                return []
            elif l is None:
                return []
            else:
                ll = []
                for i in l:
                    if i is not None:
                        try:
                            ll.append(item(**i))
                        except TypeError:
                            # #print(item, i)
                            ll.append(item(i))
                return ll

        __ann = typing.Optional[list[item]]

        return type(f'{__ann}', (list,), {"__new__": __new__, "__origin__": list[item]})


ROOT_DOC = """"""


@strawberry.interface(description=ROOT_DOC)
class RootInterface:
    metadata: gql_models.Metadata
    materials: gql_models.AnyMaterial
    geometries: gql_models.BufferGeometry
    object: gql_models.AnyObject3D

    # shapes: typing.Optional[JSON] = None

    @strawberry.field
    def all(self) -> JSON:
        return strawberry.asdict(self)


class DictSchema:
    """
    >>> import strawberry
    >>> from dataclasses import is_dataclass, asdict
    >>> A=Object3D(name="A")
    >>> B = Group(name="B")
    >>> B.add(A)
    >>> dct = strawberry.asdict(B.get_child_three())
    >>> ##print(dct)
    {'object': {'name': 'B', 'uuid': 'bcd5e328-c5e5-4a8f-8381-bb97cb022708', 'userData': {'properties': {'name': 'B', 'children_count': 1}, 'gui': [{'key': 'name', 'id': 'name_chart_linechart_piechart', 'name': 'Name Chart', 'colors': 'default', 'require': ('linechart', 'piechart')}, {'key': 'children_count', 'id': 'children_count_chart_linechart_piechart', 'name': 'Children_count Chart', 'colors': 'default', 'require': ('linechart', 'piechart')}], 'params': None}, 'matrix': [1, 0, 0, 0, 0, 1, 0, 0, 0, 0, 1, 0, 0, 0, 0, 1], 'layers': 1, 'type': 'Group', 'castShadow': True, 'receiveShadow': True, 'children': [{'name': 'A', 'uuid': 'c4864663-67f6-44bb-888a-5f1a1a72e974', 'userData': {'properties': {'name': 'A', 'children_count': 0}, 'gui': None, 'params': None}, 'matrix': [1, 0, 0, 0, 0, 1, 0, 0, 0, 0, 1, 0, 0, 0, 0, 1], 'layers': 1, 'type': 'Object3D', 'castShadow': True, 'receiveShadow': True, 'children': []}]}, 'metadata': {'version': 4.5, 'type': 'Object', 'generator': 'Object3D.toJSON'}, 'materials': [], 'geometries': []}
    >>> ds=DictSchema(dct)
    >>> tp=ds.get_init_default()
    >>> tp.object
    GenericObject(name='B', uuid='bcd5e328-c5e5-4a8f-8381-bb97cb022708',
    userData=GenericUserdata(properties=GenericProperties(name='B', children_count=1),
    gui=[GenericGui(key='name', id='name_chart_linechart_piechart', name='Name Chart', colors='default',
    require=('linechart', 'piechart')), GenericGui(key='children_count', id='children_count_chart_linechart_piechart',
    name='Children_count Chart', colors='default', require=('linechart', 'piechart'))], params=None),
    matrix=[1, 0, 0, 0, 0, 1, 0, 0, 0, 0, 1, 0, 0, 0, 0, 1], layers=1, type='Group', castShadow=True, receiveShadow=True,
    children=[GenericChildren(name='A', uuid='c4864663-67f6-44bb-888a-5f1a1a72e974',
    userData=GenericUserdata(properties=GenericProperties(name='A', children_count=0), gui=None, params=None),
    matrix=[1, 0, 0, 0, 0, 1, 0, 0, 0, 0, 1, 0, 0, 0, 0, 1], layers=1, type='Object3D', castShadow=True,
    receiveShadow=True, children=())])
    >>> tp.object.children
    [GenericChildren(name='A', uuid='c4864663-67f6-44bb-888a-5f1a1a72e974',
    userData=GenericUserdata(properties=GenericProperties(name='A', children_count=0), gui=None, params=None),
    matrix=[1, 0, 0, 0, 0, 1, 0, 0, 0, 0, 1, 0, 0, 0, 0, 1], layers=1, type='Object3D', castShadow=True,
    receiveShadow=True, children=())]
    """

    def bind(self, cls_name: str,
             fields: typing.Iterable,
             *args, **kwargs):
        ncls = dataclasses.make_dataclass(cls_name, fields, *args, **kwargs)
        self.classes.add(ncls)
        return ncls

    def __init__(self, dict_example):
        self.annotations = dict()
        self.cls = object
        self.dict_example = DeepDict(dict_example)
        self.classes = set()

    def generate_schema(self, callback=lambda x: x):
        def wrap(name, obj):
            if obj is None:
                return name, typing.Optional[list[dict]], None
            elif isinstance(obj, dict):
                flds = []
                named_f = dict()
                for k, v in obj.items():
                    fld = wrap(k, v)

                    named_f[k] = fld

                # ##print(name, named_f)
                # ##print("Generic" + to_camel_case(name),

                dcls = callback(self.bind("Generic" + to_camel_case(name),
                                          list(named_f.values())))

                init = copy.deepcopy(dcls.__init__)

                def _init(slf, **kwargs):

                    kws = dict()
                    for nm in named_f.keys():

                        _name, tp, dflt = named_f[nm]

                        # #print(_name, tp, dflt)
                        if nm in kwargs.keys():
                            if isinstance(kwargs[nm], dict):
                                kws[nm] = tp(**kwargs[nm])
                            elif isinstance(kwargs[nm], (GenericList, tuple)):
                                kws[nm] = tp(kwargs[nm])
                            else:
                                try:
                                    kws[nm] = tp(kwargs[nm])
                                except TypeError:
                                    kws[nm] = kwargs[nm]

                        else:
                            kws[nm] = tp(dflt)
                    init(slf, **kws)

                dcls.__init__ = _init
                return name, dcls, lambda: dcls(**obj)
            elif isinstance(obj, list):
                # ##print(name, type(obj), obj)
                *nt, = zip(*[wrap(name, o) for o in obj])
                # #print(nt)
                if len(nt) == 0:
                    return name, tuple, lambda: []
                else:
                    g = GenericList[nt[1][0]]
                    if len(nt) == 3:
                        # #print(g)
                        return name, g, lambda: nt[-1]
                    else:
                        return name, g, lambda: []
            elif obj is None:
                return name, typing.Optional[typing.Any], None
            else:
                return name, type(obj), lambda: obj

        return wrap(self.cls.__name__, self.dict_example)[1]

    @property
    def schema(self):
        return self.generate_schema()

    def get_init_default(self):

        return self.schema(**self.dict_example)

    def get_init_default_strawberry(self):

        return self.get_strawberry()(**self.dict_example)

    def get_strawberry(self):

        return strawberry.type(self.schema)

    def init_partial(self, **kwargs):
        dct = copy.deepcopy(self.dict_example)
        dct |= kwargs
        return self.schema(**dct)

    def _get_new(self, kwargs):
        cp = DeepDict(copy.copy(self.dict_example))
        cp |= kwargs
        inst = self.schema(**cp)
        inst.__schema__ = self.schema
        inst.__classes__ = list(self.classes)
        return inst

    def __call__(self, **kwargs):

        return self._get_new(kwargs)

    def decorate(self, cls):
        self.cls = cls
        return self


class Delegate:
    def __init__(self, delegate):
        self._delegate = delegate

    def __call__(self, owner):
        self._owner = owner

        def _getattr_(inst, item):

            if hasattr(self._owner, item):

                return self._owner.__getattribute__(inst, item)

            else:

                return getattr(inst._ref, item)

        self._owner.__getattr__ = _getattr_
        d = set(dir(self._delegate))
        d1 = set(dir(self._owner))
        d.update(d1)

        def dr(dlf):
            r = object.__dir__(dlf._ref)
            rr = set(object.__dir__(dlf))
            rr.update(set(r))
            return rr

        self._owner.__dir__ = dr

        return self._owner


class DictGqlSchema(DictSchema):
    bind = strawberry.type


class Object3DWithChildren(Object3D):
    bind_class = gql_models.GqlObject3D

    @property
    def threejs_repr(self):
        dct = super().threejs_repr
        dct |= {
            "children": []
        }
        return dct


br = Group(name="base_root")


def iscollection(item):
    return isinstance(item, typing.MutableSequence) or isinstance(item, (tuple, set, frozenset))


objdict["_"] = br
from mmcore.collections import traversal

DEFAULT_MATRIX = [1, 0, 0, 0, 0, 1, 0, 0, 0, 0, 1, 0, 0, 0, 0, 1]


def remove_empty(data, remove_empty_collections=True):
    if isinstance(data, dict):
        d = {}
        for k, v in data.items():
            res = remove_empty(v)
            if res is not None or not (res == []):
                d[k] = res

        return d
    elif iscollection(data):

        if len(data) == [] and remove_empty_collections:
            return None

        else:
            l = []
            for i, v in enumerate(data):
                res = remove_empty(v)
                if res is not None:
                    l.append(res)
            return l
    else:
        return data


def sumdicts(*dicts):
    d = dict(dicts[0])
    for dct in dicts[1:]:
        d |= dct
    return d


from mmcore.base.registry import adict, ageomdict, amatdict, idict
from mmcore.geom.vectors import unit
from pyquaternion import Quaternion
from mmcore.gql.client import GQLReducedQuery


class GQLPropertyDescriptor:
    def __init__(self, query, mutate=None, vars=None):
        self._query = GQLReducedQuery(query)
        self._mutate = GQLReducedQuery(mutate)
        self._vars = vars if vars is not None else set()

    def __set_name__(self, owner, name):
        self.name = name
        owner.properties_keys.add(name)

    def __get__(self, inst, owner):
        if inst:
            variables = dict()
            if len(self._vars) > 0:

                for v in self._vars:
                    variables[v] = getattr(inst, v)
            return self._query(variables=variables)
        else:
            return self

    def __set__(self, inst, v):

        variables = dict()
        if len(self._vars) > 0:

            for k in self._vars:
                variables[k] = getattr(inst, k)
        variables |= v
        self._mutate(variables=variables)


class A:
    idict = idict
    args_keys = ["name"]
    _uuid: str = "no-uuid"
    name: str = "A"
    _state_keys = {
        "uuid",
        "name",
        "matrix"
    }
    priority = 1.0

    properties_keys = {
        "priority",
        "name"

    }
    _matrix = list(DEFAULT_MATRIX)
    _include_geometries = GeometrySet()
    _include_materials = MaterialSet()
    _properties = dict()

    def __copy__(self):

        dct = {}
        for k in dir(self):
            if not k.startswith("_"):
                if not (k in ["properties", "adict", 'threejs_type']):
                    dct[k] = getattr(self, k)
        dct["uuid"] = _uuid.uuid4().hex
        obj = self.__class__.__new__(self.__class__, **dct)

        return obj

    def traverse_child_three(self):
        """
        get_child_three() is a function that takes an object and returns a threejs_root object with all of its children.

        Parameters:
            self (object): The object to be processed.

        Returns:
            threejs_root: A threejs_root object with all of the object's children.

        This function takes an object and creates a deep copy of its threejs_repr. It then adds all of the object's children to the threejs_root object. Finally, it binds the class to the threejs_root object and returns it.
        @return:
        """
<<<<<<< HEAD
        #self._include_materials = GeometrySet()
        #self._include_geometries = MaterialSet()
=======
>>>>>>> 114db0d4
        self._include_materials = MaterialSet()
        self._include_geometries = GeometrySet()

        def childthree(obj):
            dct = dict()
            self._add_includes(obj)
            if len(obj.children) > 0:
                dct["children"] = []
                for chl in obj.children:
                    try:
                        dct["children"].append(childthree(chl))
                    except KeyError:
                        pass
                return dct
            else:
                # #print(dct)
                if 'children' in dct:
                    if len(dct.get('children')) == 0:
                        del dct['children']
                return dct

        return childthree(self)

    def property_interface(self):
        return

    @property
    def state_keys(self):
        return set(list(self.args_keys + list(self.child_keys) + list(self._state_keys)))

    @state_keys.setter
    def state_keys(self, v):
        self._state_keys = set(v)

    @property
    def properties(self):

        return self._properties

    @properties.setter
    def properties(self, v):

        self._properties |= v

    @property
    def matrix(self):
        return self._matrix

    @matrix.setter
    def matrix(self, v):
        self._matrix = v

    @matrix.deleter
    def matrix(self):
        self._matrix = list(DEFAULT_MATRIX)

    def gql_input_type(self):
        ds = DictSchema(self.properties)
        ds.get_init_default_strawberry()

    @property
    def threejs_type(self):
        return "Object3D"

    @property
    def uuid(self) -> str:
        return self._uuid

    @uuid.setter
    def uuid(self, v):
        try:

            val = adict[self._uuid]
            adict[str(v)] = val
            del adict[self._uuid]
            self._uuid = str(v)
        except KeyError:
            self._uuid = str(v)
            adict[self._uuid] = self

    @classmethod
    def get_object(cls, uuid: str):
        return adict[uuid]

    @property
    def children(self):
        l = []
        for child in self._children:
            try:
                l.append(adict[child])
            except KeyError as err:

                pass
        return l

    def __new__(cls, *args, **kwargs):
        inst = object.__new__(cls)

        inst.child_keys = set()
        inst._children = set()

        inst.set_state(*args, **kwargs)
        if inst.uuid == "no-uuid":
            inst.uuid = uuid.uuid4().hex
        adict[inst.uuid] = inst

        return inst

    def render(self):
        l = []
        for w in self.children:
            l.append(w())
            self._add_includes(w)

    def get_state(self):
        dct = {}
        for k in self.state_keys:
            val = self.__getattr__(k)
            if isinstance(val, A):
                dct[k] = val.get_state()
            else:
                dct[k] = val
        return dct

    def set_state(self, *args, **kwargs):
        _kwargs = dict(zip(self.args_keys, args[:len(self.args_keys)]))
        _kwargs |= kwargs

        for k, v in _kwargs.items():
            self.__setattr__(k, v)
        self.traverse_child_three()


    @children.setter
    def children(self, v):
        for child in v:
            self._children.add(child.uuid)

    def root(self, shapes=None):
        self.traverse_child_three()
        if shapes:

            return {
                "metadata": {
                    "version": 4.5,
                    "type": "Object",
                    "generator": "Object3D.toJSON"
                },
                "object": self(),
                "shapes": shapes,
                "geometries": [strawberry.asdict(ageomdict[uid]) for uid in self._include_geometries],
                "materials": [strawberry.asdict(amatdict[uid]) for uid in self._include_materials]
            }
        else:
            return {
                "metadata": {
                    "version": 4.5,
                    "type": "Object",
                    "generator": "Object3D.toJSON"
                },
                "object": self(),
                "geometries": [strawberry.asdict(ageomdict[uid]) for uid in self._include_geometries],
                "materials": [strawberry.asdict(amatdict[uid]) for uid in self._include_materials]
            }

    def __call__(self, *args, callback=lambda x: x, **kwargs):
        self.set_state(*args, **kwargs)
        return callback(
            {
                "name": self.name,
                "uuid": self.uuid,
                "children": [ch() for ch in self.children],
                "type": self.threejs_type,
                "layers": 1,
                "matrix": self.matrix,
                "castShadow": True,
                "receiveShadow": True,
                "userData": {

                    "properties": sumdicts({
                        "name": self.name
                    },
                        self.properties,
                    )
                }
            }
        )

    _parents = set()

    def __getattr__(self, key):
        try:
            if (key, self.uuid) in idict.keys():

                return adict[idict[(key, self.uuid)]]
            else:
                return getattr(self, key)
        except RecursionError as err:
            return self.__getattribute__(key)

    def set_state_attr(self, key, value):
        self.__setattr__(key, value)
        self._state_keys.add(key)

    def __setattr__(self, key, v):

        if isinstance(v, A):
            if (key, self.uuid) in idict:
                idict[(key, self.uuid)] = v.uuid
            else:
                self.child_keys.add(key)
                self._children.add(v.uuid)
                idict[(key, self.uuid)] = v.uuid

        else:

            object.__setattr__(self, key, v)

    def __delattr__(self, key):
        if (key, self.uuid) in idict:
            del idict[(key, self.uuid)]
            self.child_keys.remove(key)

        else:
            super().__delattr__(key)

    def _add_includes(self, obj):
        if hasattr(obj, "_geometry"):
            if obj._geometry is not None:
                self._include_geometries.add(obj._geometry)
                self._include_materials.add(obj._material)

    def matrix_to_square_form(self) -> np.ndarray:
        return np.array(self.matrix, dtype=float).reshape((4, 4)).T

    def transform(self, matrix):
        """
        Этот метод применяет трансформацию к уже существующей матрице,
        если вы просто хотите заменить матрицу трансформации используйте `self.matrix = <matrix>`.
        @param matrix:
        @return:
        """
        self.matrix = (
                self.matrix_to_square_form() @ np.array(matrix, dtype=float).reshape((4, 4))).T.flatten().tolist()

    def rotate(self, angle: float, axis: tuple[float, float, float] = (0, 0, 1)):
        """

        @param axis:
        @param angle: radians
        @return:
        """
        q = Quaternion(axis=unit(axis), angle=angle)
        self.transform(q.transformation_matrix)

    def translate(self, vector: tuple[float, float, float]):
        matrix = np.array([[1, 0, 0, vector[0]],
                           [0, 1, 0, vector[1]],
                           [0, 0, 1, vector[2]],
                           [0, 0, 0, 1]], dtype=float)
        self.transform(matrix)

    def scale(self, x: float = 1, y: float = 1, z: float = 1):
        matrix = np.array([[x, 0, 0, 0],
                           [0, y, 0, 0],
                           [0, 0, z, 0],
                           [0, 0, 0, 1]], dtype=float)
        self.transform(matrix)

    def reset_transform(self):
        self.matrix = [1, 0, 0, 0, 0, 1, 0, 0, 0, 0, 1, 0, 0, 0, 0, 1]

    def dispose(self):

        for k, v in idict.items():
            uid, name = k
            if v == self.uuid:
                parent = self.get_object(uid)
                parent._children.remove(self.uuid)
                parent.__delattr__(name)
                idict.__delitem__((uid, name))

        try:
            adict.__delitem__(self.uuid)
        except KeyError as err:
            pass
        del self

    def dump(self, filename):
        with open(filename, "w") as f:
            ujson.dump(self.root(), f)
class AGroup(A):

    @property
    def threejs_type(self):
        return "Group"

    def add(self, obj):
        self._children.add(obj.uuid)

    def root(self, shapes=None):
        if shapes:

            return {
                "metadata": {
                    "version": 4.5,
                    "type": "Object",
                    "generator": "Object3D.toJSON"
                },
                "object": self(),
                "shapes": shapes,
                "geometries": [strawberry.asdict(ageomdict[uid]) for uid in self._include_geometries],
                "materials": [strawberry.asdict(amatdict[uid]) for uid in self._include_materials]
            }
        else:
            return {
                "metadata": {
                    "version": 4.5,
                    "type": "Object",
                    "generator": "Object3D.toJSON"
                },
                "object": self(),
                "geometries": [strawberry.asdict(ageomdict.get(uid)) for uid in self._include_geometries],
                "materials": [strawberry.asdict(amatdict.get(uid)) for uid in self._include_materials]
            }


class RootForm(A):
    def __call__(self, res=None, *args, **kwargs):
        _ = A.__call__(self, *args, **kwargs)
        return {
            "metadata": {
                "version": 4.5,
                "type": "Object",
                "generator": "Object3D.toJSON"
            },
            "object": res,
            "geometries": list(self._include_geometries),
            "materials": list(self._include_materials)
        }


class AGeometryDescriptor:
    adict = dict()

    def __init__(self, default=None):
        super().__init__()
        if default is not None:
            ageomdict[default.uuid] = default
            self._default = default.uuid
        else:
            self._default = default

    def __set_name__(self, owner, name):
        if not (name == "geometry"):
            raise
        self._name = "_" + name

    def __get__(self, instance, owner):
        if instance is None:

            return ageomdict.get(self._default)
        else:
            return ageomdict.get(getattr(instance, self._name))

    def __set__(self, instance, value):
        ageomdict[value.uuid] = value
        setattr(instance, self._name, value.uuid)


from mmcore.geom.materials import ColorRGB


class AMaterialDescriptor:
    adict = dict()

    def __init__(self, default=None):
        super().__init__()
        if default is not None:
            amatdict[default.uuid] = default
            self._default = default.uuid
        else:
            self._default = default

    def __set_name__(self, owner, name):
        if not (name == "material"):
            raise
        self._name = "_" + name

    def __get__(self, instance, owner):
        if instance is None:

            return amatdict.get(self._default)
        else:

            return amatdict[getattr(instance, self._name)]

    def __set__(self, instance, value):

        amatdict[value.uuid] = value
        setattr(instance, self._name, value.uuid)


class AGeom(A):
    material_type = gql_models.Material
    geometry = AGeometryDescriptor(default=None)
    material = AMaterialDescriptor(default=None)

    @property
    def threejs_type(self):
        return "Geometry"

    def __call__(self, *args, **kwargs):
        res = super().__call__(*args, **kwargs)
        res |= {
            "geometry": self.geometry.uuid if self.geometry else None,
            "material": self._material if self._material else None,
        }
        return res


class AMesh(AGeom):
    material_type = gql_models.MeshPhongMaterial
    geometry = AGeometryDescriptor(default=None)
    material = AMaterialDescriptor(default=gql_models.MeshPhongMaterial(color=ColorRGB(120, 200, 40).decimal))

    @property
    def threejs_type(self):
        return "Mesh"


def position_hash(points):
    return hashlib.sha1(ujson.dumps(np.array(points, dtype=float).flatten().tolist()).encode()).hexdigest()


class APointsGeometryDescriptor(AGeometryDescriptor):
    def __get__(self, instance, owner):
        if instance is None:
            return self._default
        else:
            if hasattr(instance, self._name):
                return gql_models.BufferGeometryObject(**{
                    'data': gql_models.Data1(
                        **{'attributes': gql_models.Attributes1(
                            **{'position': gql_models.Position(
                                **{'itemSize': 3,
                                   'type': 'Float32Array',
                                   'array': np.array(
                                       instance.points).flatten().tolist(),
                                   'normalized': False})})})})
            else:
                return None

    def __set__(self, instance, value):

        instance.points = value

        uid = position_hash(value)
        setattr(instance, self._name, uid)
        ageomdict[uid] = gql_models.BufferGeometryObject(**{
            'data': gql_models.Data1(
                **{'attributes': gql_models.Attributes1(
                    **{'position': gql_models.Position(
                        **{'itemSize': 3,
                           'type': 'Float32Array',
                           'array': np.array(value).flatten().tolist(),
                           'normalized': False})})})})


class APoints(AGeom):
    material_type = gql_models.PointsMaterial
    geometry = APointsGeometryDescriptor(default=None)

    material = AMaterialDescriptor(default=gql_models.PointsMaterial(color=ColorRGB(120, 200, 40).decimal))
    _material = None
    _points = []
    kd = None

    def solve_kd(self):
        self.kd = KDTree(self.points)
        return self.kd

    @property
    def points(self):
        return self._points

    @points.setter
    def points(self, v):
        self._points = v

    @property
    def threejs_type(self):
        return "Points"


from scipy.spatial import KDTree


class APoint(APoints):

    def __new__(cls, x, y, z, *args, **kwargs):
        return super().__new__(points=[x, y, z], *args, **kwargs)

    @property
    def x(self):
        return self.points[0]

    @property
    def y(self):
        return self.points[1]

    @property
    def z(self):
        return self.points[2]

    @z.setter
    def z(self, v):
        self.points[2] = v

    @y.setter
    def y(self, v):
        self.points[1] = v

    @x.setter
    def x(self, v):
        self.points[0] = v

    def distance(self, other: 'APoint'):
        return euclidean(self.points, other.points)


class ALine(APoints):
    material_type = gql_models.LineBasicMaterial
    geometry = APointsGeometryDescriptor(default=None)
    material = AMaterialDescriptor(
        default=gql_models.LineBasicMaterial(color=ColorRGB(120, 200, 40).decimal, uuid="line-12020040"))

    @property
    def start(self):
        return self.points[0]

    @start.setter
    def start(self, value):
        self.points[0] = value

    @property
    def end(self):
        return self.points[-1]

    @end.setter
    def end(self, value):
        self.points[-1] = value

    @property
    def threejs_type(self):
        return "Line"


grp = AGroup(name="base_root", uuid="_")


class TestException(Exception): ...


def generate_object3d_dict(**kwargs):
    dct = {
        "uuid": uuid.uuid4().hex,
        "type": "Object3D",
        "layers": 1,
        "matrix": [1, 0, 0, 0, 0, 1, 0, 0, 0, 0, 1, 0, 0, 0, 0, 1],
        "up": [0, 1, 0]
    }


def deep_merge(dct, dct2):
    for k, v in dct.items():
        vv = dct2.get(k)
        if vv is not None:
            if isinstance(vv, dict):
                if isinstance(v, dict):
                    deep_merge(v, vv)
                else:
                    dct[k] = vv
            else:
                dct[k] = vv
    for k, v2 in dct2.items():
        if not (k in dct.keys()):
            dct[k] = v2
    return dct


class DeepDict(dict):
    def __ior__(self, other):
        deep_merge(self, other)
        return self


class ObjectThree:
    def __init__(self, root: A):
        self.root = root

    def get_obj(self):
        return adict[self.root]

    def all(self):
        return adict[self.root].root()

    def walk(self):
        three = {}
        obj = self.get_obj()
        if len(obj.child_keys) > 0:
            for k in obj.idict.keys():
                name, key = k
                if key == obj.uuid:
                    three[name] = self.__class__(obj.idict[(name, key)])
        return three

    def __getitem__(self, item):
        if item == "all":
            return self.all()
        else:
            return self.walk()[item]

    def keys(self):
        return self.walk().keys()

    def to_dict(self):

        dct = {"all": self.all()}
        for k, v in self.walk().items():
            if isinstance(v, ObjectThree):
                dct[k] = v.to_dict()
        return dct


class GqlObjectThree(ObjectThree):

    def __getitem__(self, item):
        if item != "all":

            return super().__getitem__(item)
        else:
            return super().__getitem__(item)


class Three:
    all: JSON


def new_three(origin: GqlObjectThree = None):
    attrs = dict(itertools.zip_longest(origin.keys(), ['GenericThree'], fillvalue='GenericThree'))
    define = f"""
    
@strawberry.type
class GenericThree:
    __annotations__ = {attrs}
    
    @property
    def origin(self):
        return self._origin
      
    @strawberry.field
    def all(self) -> JSON:
        return self.origin.all()
        
"""
    for k in origin.keys():
        define += f"""   
    @strawberry.field 
    def {k}(self)->'GenericThree':
        return new_three(self.origin["{k}"])"""

    cd = compile(define, "_i", "exec")

    exec(cd, globals(), locals())
    e = eval('GenericThree')()
    e._origin = origin
    return e<|MERGE_RESOLUTION|>--- conflicted
+++ resolved
@@ -1166,11 +1166,6 @@
         This function takes an object and creates a deep copy of its threejs_repr. It then adds all of the object's children to the threejs_root object. Finally, it binds the class to the threejs_root object and returns it.
         @return:
         """
-<<<<<<< HEAD
-        #self._include_materials = GeometrySet()
-        #self._include_geometries = MaterialSet()
-=======
->>>>>>> 114db0d4
         self._include_materials = MaterialSet()
         self._include_geometries = GeometrySet()
 
@@ -1453,10 +1448,7 @@
                 parent.__delattr__(name)
                 idict.__delitem__((uid, name))
 
-        try:
-            adict.__delitem__(self.uuid)
-        except KeyError as err:
-            pass
+        adict.__delitem__(self.uuid)
         del self
 
     def dump(self, filename):
