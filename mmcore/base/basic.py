#
import warnings

import itertools

import functools

import inspect
import os
import pprint
import types
import uuid

import numpy as np
import ujson
from scipy.spatial.distance import euclidean
from strawberry.scalars import JSON

NAMESPACE_MMCOREBASE = uuid.UUID('5901d0eb-61fb-4e8c-8fd3-a7ed8c7b3981')
import dataclasses
import hashlib
import json
import sys
from collections import namedtuple
from mmcore.base.registry import geomdict, objdict, matdict
import operator

import typing

import mmcore.base.models.gql as gql_models

from operator import attrgetter, itemgetter
import uuid as _uuid

import copy

import strawberry

from mmcore.collections.multi_description import Paginate, ElementSequence

Link = namedtuple("Link", ["name", "parent", "child"])
LOG_UUIDS = False

import pickle


class ExEncoder(json.JSONEncoder):
    def default(self, o):

        def df(o):

            if isinstance(o, set):
                return list(o)
            elif hasattr(o, "_type_definition"):
                return strawberry.asdict(o)
            elif dataclasses.is_dataclass(o):
                return df(dataclasses.asdict(o))
            elif isinstance(o, np.int64):
                return int(o)
            else:
                return o

        try:
            return json.JSONEncoder.default(self, o)
        except TypeError:
            return df(o)


def hasitemattr(attr):
    def wrp(obj):
        if isinstance(obj, dict):
            return attr in obj.keys()
        else:
            if hasattr(obj, attr):
                a = getattr(obj, attr)
                if a is not None:

                    if hasattr(a, "__len__") and not isinstance(a, str):
                        if len(a) == 0:
                            return False
                        return True
                    return True
                return True
            return False

    return wrp


def graph_from_json(data):
    a = []
    for d in data:
        cls = globals()["type"]
        a.append(cls(uuid=d["uuid"], dump_dict=d))
    return a


from mmcore.utils.termtools import ColorStr, TermColors, TermAttrs, MMColorStr


class GeometrySet(set):

    def __contains__(self, item):
        # TODO: Это нужно переписать на np.allclose по буфферу, т.e. проверять идентичность геометрии честно
        uuids = ElementSequence(list(self))["uuid"]

        return item.uuid in uuids


class MaterialSet(set):
    def __contains__(self, item):
        colors = ElementSequence(list(self))["color"]
        # TODO: Это нужно расширить и проверять не только по цвету,
        #  для этого нужно реально понять какие параметры важные
        return item.color in colors


parenthashmap = dict()


class UUIDMissPermException(AttributeError):
    ...


from functools import total_ordering

ShaSub = namedtuple("ShaSub", ["int", "hex"])


class Object3D:
    """
    >>> obj2 = Object3D("test2")
    >>> obj3 = Object3D("test3")
    >>> obj = Object3D("test")
    >>> obj.detail_a = obj3
    >>> obj3.profile = obj2
    >>> obj.detail_b = obj2
    """
    __match_args__ = ()
    _matrix = None
    _include_geometries = GeometrySet()
    _include_materials = MaterialSet()
    bind_class = gql_models.GqlObject3D
    _name: str = "Object"
    _uuid = None
    _is_uuid_set = False
    _state = dict()

    @property
    def strawberry_properties_input(self):
        return type(list(self.properties.keys()))

    def __new__(cls, *args, name="Object", uuid=None, pkl=None, **kwargs) -> 'Object3D':

        cls.objdict = objdict
        if pkl:
            obj = pickle.loads(pkl)
            objdict[obj.uuid] = obj

            return obj
        if uuid is not None:
            try:
                return objdict[uuid](*args, **kwargs)
            except KeyError:
                inst = object.__new__(cls)

                inst._uuid = uuid
                kw = kwargs.get("dump_dict")
                if kw.get("properties") is not None:
                    inst.__dict__ |= kw.get("properties")

                inst._children = set(kw["children"])
                inst._parents = set(kw["parents"])

                if "geometry" in kw.keys():
                    inst._geometry = kw["geometry"]
                    inst._material = kw["material"]

                inst.__init__(*args, **kwargs)
                objdict[uuid] = inst
                return inst

        else:
            inst = object.__new__(cls)

            inst._parents = set()
            inst._children = set()
            inst._uuid = _uuid.uuid4().__str__()
            objdict[inst.uuid] = inst

            inst.__init__(*args, name=name, **kwargs)
            return inst

    def __init__(self, *args, **kwargs):
        super().__init__()

        self.__call__(*args, **kwargs, trav=False)

    def __call__(self, *args, trav=True, **kwargs) -> 'Object3D':

        if args:
            kwargs |= dict(zip(self.__match_args__[:-len(args)], args))

        for k, v in kwargs.items():
            setattr(self, k, v)

        if not trav:
            return self
        else:
            return self.get_child_three()

    def __str__(self):
        mm = "[mmcore]: "

        t = " " * (len("[mmcore]: ") + 1)
        aaa = f", \n{t}".join(f'{k}={self.properties[k]}' for k in self.properties.keys())

        return mm + f"{self.__class__.__name__}({aaa}) at {self._uuid}"

    def __repr__(self):

        if os.getenv("INRHINO") == '1':
            mm = "[mmcore]: "

            t = " " * (len("[mmcore]: ") + 1)
            aaa = f", \n{t}".join(f'{k}={self.properties[k]}' for k in self.properties.keys())

            return mm + f"{self.__class__.__name__}({aaa}) at {self._uuid}"

        mm, head = MMColorStr(": "), ColorStr(self.__class__.__name__, color=TermColors.blue,
                                              term_attrs=(TermAttrs.blink, TermAttrs.bold))
        t = " " * (mm.real_len + len(head) + 1)
        aaa = f", \n{t}".join(
            f'{ColorStr(k, color=TermColors.yellow, term_attrs=[TermAttrs.blink, TermAttrs.bold])}={self.properties[k]}'
            for k in self.properties.keys())

        return mm + head + f"({aaa}) at {ColorStr(self._uuid, color=TermColors.cyan, term_attrs=[TermAttrs.blink])}"

    def ToJSON(self, cls=ExEncoder, **kwargs):
        return json.dumps(self.get_child_three(), cls=cls, check_circular=False, **kwargs)

    @property
    def name(self):
        return self._name

    @name.setter
    def name(self, v: str):
        self._name = v

    @property
    def matrix(self) -> list[float]:
        if self._matrix is None:
            return [1, 0, 0, 0, 0, 1, 0, 0, 0, 0, 1, 0, 0, 0, 0, 1]
        else:
            return self._matrix

    @matrix.setter
    def matrix(self, v):
        if not (len(v) == 16):
            raise ValueError
        self._matrix = v

    @property
    def children_count(self):
        return len(self._children)

    @property
    def uuid(self):
        return self._uuid

    @uuid.setter
    def uuid(self, v):
        self._uuid = v.__str__()

    @property
    def parents_getter(self):
        if len(self._parents) > 0:
            return itemgetter(*tuple(self._parents))
        else:
            return lambda x: []

    @property
    def child_getter(self):
        if len(self._children) > 0:
            return itemgetter(*tuple(self._children))
        else:
            return lambda x: []

    def __setattr__(self, key, value):
        if isinstance(value, Object3D):
            object.__setattr__(self, key, value.uuid)
            self._children.add(value.uuid)
            value._parents.add(self.uuid)
        else:
            object.__setattr__(self, key, value)

    @property
    def parents(self):
        res = self.parents_getter(objdict)
        if not isinstance(res, (tuple, list)):
            return [res]
        return res

    @property
    def children(self):

        res = self.child_getter(objdict)
        if not isinstance(res, (tuple, list)):
            return [res]
        return res

    @property
    def userData(self):
        return {
            "properties": self.properties,
            "gui": self.gui
        }

    @property
    def properties(self):
        additional = {
            'priority': 1.0,  # Because its code generated object
            "children_count": len(self._children)

        }

        return additional

    @property
    def gui(self):
        return None

    def _add_includes(self, obj):
        if hasattr(obj, "_geometry"):
            if obj._geometry is not None:
                self._include_geometries.add(obj._geometry)
                self._include_materials.add(obj._material)

    def get_child_three(self):
        """
        get_child_three() is a function that takes an object and returns a threejs_root object with all of its children.

        Parameters:
            self (object): The object to be processed.

        Returns:
            threejs_root: A threejs_root object with all the object's children.

        This function takes an object and creates a deep copy of its threejs_repr. It then adds all the object's
        children to the threejs_root object. Finally, it binds the class to the threejs_root object and returns it.
        @return:
        """
        self._include_materials = set()
        self._include_geometries = set()

        def childthree(obj):
            dct = obj.threejs_repr

            self._add_includes(obj)

            if len(obj._children) > 0:

                dct["children"] = []
                for chl in obj._children:
                    try:
                        dct["children"].append(childthree(objdict[chl]))
                    except KeyError:
                        pass
                if 'children' in dct:
                    if len(dct.get('children')) == 0:
                        del dct['children']
                return obj.bind_class(**dct)
            else:
<<<<<<< HEAD
                # #(dct)
=======
                # ##print(dct)
>>>>>>> 5b5623c1
                if 'children' in dct:
                    if len(dct.get('children')) == 0:
                        del dct['children']
                return obj.bind_class(**dct)

        return self.threejs_root(childthree(self),
                                 geometries=self._include_geometries,
                                 materials=self._include_materials)

    def _hashdict(self):
        return dict(name=self.name)

    def __hash__(self):

        return int(self.uuid, 16)

    @dataclasses.dataclass
    class Root:
        object: typing.Any
        metadata: gql_models.Metadata
        materials: list[typing.Union[gql_models.Material,
        gql_models.MeshPhongMaterial,
        gql_models.PointsMaterial,
        gql_models.LineBasicMaterial, None]]
        geometries: list[typing.Union[gql_models.BufferGeometry, None]]

    @property
    def _root(self):
<<<<<<< HEAD
        # #(self.Root.__annotations__)
=======
        # ##print(self.Root.__annotations__)
>>>>>>> 5b5623c1
        self.Root.__annotations__['object'] = self.bind_class
        self.Root.__name__ = f"GenericRoot{id(self)}"

        return self.Root

    @property
    def _root_(self):
        target = self

        class Root:
            object: target.bind_class
            metadata: gql_models.Metadata
            materials: list[typing.Union[gql_models.Material,
            gql_models.MeshPhongMaterial,
            gql_models.PointsMaterial,
            gql_models.LineBasicMaterial,
            None]]

            geometries: list[typing.Union[gql_models.BufferGeometry, None]]

        Root.__name__ = f"GenericRoot{id(self)}"
        return strawberry.type(self._root)

    @property
    def threejs_type(self) -> str:
        return "Object3D"

    def threejs_root(self, dct, geometries=None, materials=None, metadata=None,
                     root_callback=lambda x: x):
<<<<<<< HEAD
        # #(materials, geometries)
=======
        # ##print(materials, geometries)
>>>>>>> 5b5623c1
        return root_callback(self._root)(object=dct,
                                         materials=[matdict.get(mat) for mat in
                                                    materials] if materials is not None else list(
                                             matdict.values()),
                                         geometries=[geomdict.get(geom) for geom in
                                                     geometries] if geometries is not None else list(
                                             geomdict.values()),
                                         metadata=metadata if metadata is not None else gql_models.Metadata()
                                         )

    @property
    def threejs_repr(self):
        return dict(name=self.name,
                    uuid=self.uuid,
                    userData=gql_models.GqlUserData(**self.userData),
                    matrix=list(self.matrix),
                    layers=1,
                    type=self.threejs_type,
                    castShadow=True,
                    receiveShadow=True

                    )

    @classmethod
    def from_three(cls, obj, *args, **kwargs):
        cls2 = cls.eval_type(obj.get("type"))
        inst = cls2(name=obj.get("name"))
        inst._uuid = obj.get('uuid')

        if obj["userData"].get("properties") is not None:
            inst.__dict__ |= obj["userData"].get("properties")
        for k in inst.threejs_repr.keys():
            inst.__setattr__(k, obj.get(k))

        objdict[obj.get('uuid')] = inst
        return inst

    @staticmethod
    def eval_type(typ):
        try:
            return eval(str(typ))
        except NameError:
            return getattr(sys.modules["mmcore.base.sketch"], str(typ), __default=Object3D)

    def __eq__(self, other):
        return self.uuid == other.uuid

    def __ne__(self, other):
        return self.uuid != other.uuid

    @properties.setter
    def properties(self, v):
        for k, v in v.items():
            self.__setattr__("_" + k, v)

    def strawberry_properties(self, input):
        self.properties = strawberry.asdict(input)

    def matrix_to_square_form(self) -> np.ndarray:
        return np.array(self.matrix, dtype=float).reshape((4, 4)).T

    def transform(self, matrix):
        """
        Этот метод применяет трансформацию к уже существующей матрице,
        если вы просто хотите заменить матрицу трансформации используйте `self.matrix = <matrix>`.
        @param matrix:
        @return:
        """
        self.matrix = (
                self.matrix_to_square_form() @ np.array(matrix, dtype=float).reshape((4, 4))).T.flatten().tolist()

    def rotate(self, angle: float, axis: tuple[float, float, float] = (0, 0, 1)):
        """

        @param axis:
        @param angle: radians
        @return:
        """
        q = Quaternion(axis=unit(axis), angle=angle)
        self.transform(q.transformation_matrix)

    def translate(self, vector: tuple[float, float, float]):
        matrix = np.array([[1, 0, 0, vector[0]],
                           [0, 1, 0, vector[1]],
                           [0, 0, 1, vector[2]],
                           [0, 0, 0, 1]], dtype=float)
        self.transform(matrix)

    def reset_transform(self):
        self.matrix = [1, 0, 0, 0, 0, 1, 0, 0, 0, 0, 1, 0, 0, 0, 0, 1]


class GroupIterator(typing.Iterator):
    def __init__(self, seq: typing.Iterable = ()):
        self._seq = iter(seq)

    def __next__(self):
        return self._seq.__next__()


class Group(Object3D):
    _name: str = "Group"
    chart_class = gql_models.GqlChart
    bind_class = gql_models.GqlGroup

    @property
    def threejs_type(self):
        return "Group"

    def __init__(self, children=None, **kwargs):

        super().__init__(**kwargs)
        if children:
            self.update(children)

    def difference(self, other):
        return Group([objdict[ch] for ch in self._children.difference(list(other._children))])

    def symmetric_difference(self, other):
        return Group([objdict[ch] for ch in self._children.symmetric_difference(list(other._children))])

    @property
    def properties(self):
        return {
            "name": self.name,
            "children_count": len(self._children)

        }

    def __len__(self):
        return len(self._children)

    def __iter__(self):
        return GroupIterator(self._to_list())

    @property
    def children_count(self):
        return len(self)

    def add(self, item):
        self._children.add(item.uuid)
        item._parents.add(self.uuid)

    def update(self, items):
        for item in items:
            self._children.add(item.uuid)
            item._parents.add(self.uuid)

    def _to_list(self):
        return list(objdict[child] for child in self._children)

    def _to_ptrlist(self):
        return list(self._children)

    def paginate(self):
        return Paginate(self._to_list())

    def paginate_userdata(self):
        try:
            return ElementSequence(
                ElementSequence(
                    ElementSequence(
                        self._to_list())["userData"])["properties"])
        except:
            return dict()

    @property
    def children_keys(self):

        return self.paginate_userdata().keys()

    def __getitem__(self, item):

        return objdict[self._to_ptrlist()[item]]

    @property
    def threejs_repr(self):
        return dict(name=self.name,
                    uuid=self.uuid,
                    userData=gql_models.GqlUserData(**self.userData),
                    children=[],
                    matrix=list(self.matrix),
                    type=self.threejs_type)

    @property
    def gui(self) -> list[chart_class]:
        return [self.chart_class(key=key) for key in self.children_keys]

    @classmethod
    def from_three(cls, obj, *args, **kwargs):
        def traverse(ob):

            cls2 = cls.eval_type(ob.get("type"))
            inst = cls2.from_three(obj)
            lst = []
            if "children" in ob.keys():
                for child in ob["children"]:
                    inst._children.add(child["uuid"])
                    lst.append(traverse(child))
                return lst
            else:
                return inst

        return traverse(obj)


def getattr_(obj):
    baseic = 'uuid', '_children', '_parents', 'properties'
    psw = 'uuid', 'children', 'parents', 'properties'
    getter = operator.attrgetter(*baseic)
    dct = dict(zip(psw, getter(obj)))
    if hasattr(obj, '_geometry'):
        dct['geometry'] = obj._geometry
        dct['material'] = obj._material
    return dct


qschema = """
    


type Metadata {
  generator: String
  type: String
  version: Float
}

type Normal {
  array: [Float]
  itemSize: Int
  normalized: Boolean
  type: String
}
type Uv {
  array: [Float]
  itemSize: Int
  normalized: Boolean
  type: String
}
type Position {
  array: [Float]
  itemSize: Int
  normalized: Boolean
  type: String
}
type Attributes {
  normal: Normal
  position : Position
  uv: Uv
}


type BoundingSphere {
  center: [Float]
  radius: Float
}

type Data {
  attributes: Attributes
  boundingSphere: BoundingSphere
  index: Index
}

type Geometries {
  data: Data
  type: String
  uuid: String
}

type Index {
  array: [Int]
  type: String
}

type Materials {
  color: Int
  colorWrite: Boolean
  depthFunc: Int
  depthTest: Boolean
  depthWrite: Boolean
  emissive: Int
  flatShading: Boolean
  reflectivity: Float
  refractionRatio: Float
  shininess: Int
  side: Int
  specular: Int
  stencilFail: Int
  stencilFunc: Int
  stencilFuncMask: Int
  stencilRef: Int
  stencilWrite: Boolean
  stencilWriteMask: Int
  stencilZFail: Int
  stencilZPass: Int
  type: String
  uuid: String
}


type GeometryObject {
  castShadow: Boolean
  geometry: String
  layers: Int
  material: String
  matrix: [Int]
  name: String
  receiveShadow: Boolean
  type: String
  up: [Int]
  uuid: String
  
}
type Object {
  castShadow: Boolean
  layers: Int
  matrix: [Int]
  name: String
  receiveShadow: Boolean 
  type: String
  up: [Int]
  uuid: String
  children: [Object]
  
}
type Group {
  castShadow: Boolean
  layers: Int
  matrix: [Int]
  name: String
  receiveShadow: Boolean
  type: String
  up: [Int]
  uuid: String
  
}

type SampleOutput {
  geometries: [Geometries]
  materials: [Materials]
  metadata: Metadata
  object: Object
}



"""
from strawberry.tools.merge_types import merge_types


def to_camel_case(name: str):
    """
    Ключевая особенность, при преобразовании имени начинающиегося с подчеркивания, подчеркивание будет сохранено.

        foo_bar -> FooBar
        _foo_bar -> _FooBar
    @param name: str
    @return: str
    """
    if not name.startswith("_"):

        return "".join(nm[0].capitalize() + nm[1:] for nm in name.split("_"))

    else:
        return "_" + "".join(nm[0].capitalize() + nm[1:] for nm in name.split("_"))


class GenericList(list):
    def __class_getitem__(cls, item):

        _name = "Generic" + cls.__base__.__name__.capitalize() + "[" + item.__name__ + "]"

        def __new__(cls, l):

            if l == []:
                return []
            elif l is None:
                return []
            else:
                ll = []
                for i in l:
                    if i is not None:
                        try:
                            ll.append(item(**i))
                        except TypeError:
                            # ##print(item, i)
                            ll.append(item(i))
                return ll

        __ann = typing.Optional[list[item]]

        return type(f'{__ann}', (list,), {"__new__": __new__, "__origin__": list[item]})


ROOT_DOC = """"""


@strawberry.interface(description=ROOT_DOC)
class RootInterface:
    metadata: gql_models.Metadata
    materials: gql_models.AnyMaterial
    geometries: gql_models.BufferGeometry
    object: gql_models.AnyObject3D

    # shapes: typing.Optional[JSON] = None

    @strawberry.field
    def all(self) -> JSON:
        return strawberry.asdict(self)


class DictSchema:
    """
    >>> import strawberry
    >>> from dataclasses import is_dataclass, asdict
    >>> A=Object3D(name="A")
    >>> B = Group(name="B")
    >>> B.add(A)
    >>> dct = strawberry.asdict(B.get_child_three())
    >>> ###print(dct)
    {'object': {'name': 'B', 'uuid': 'bcd5e328-c5e5-4a8f-8381-bb97cb022708', 'userData': {'properties': {'name': 'B', 'children_count': 1}, 'gui': [{'key': 'name', 'id': 'name_chart_linechart_piechart', 'name': 'Name Chart', 'colors': 'default', 'require': ('linechart', 'piechart')}, {'key': 'children_count', 'id': 'children_count_chart_linechart_piechart', 'name': 'Children_count Chart', 'colors': 'default', 'require': ('linechart', 'piechart')}], 'params': None}, 'matrix': [1, 0, 0, 0, 0, 1, 0, 0, 0, 0, 1, 0, 0, 0, 0, 1], 'layers': 1, 'type': 'Group', 'castShadow': True, 'receiveShadow': True, 'children': [{'name': 'A', 'uuid': 'c4864663-67f6-44bb-888a-5f1a1a72e974', 'userData': {'properties': {'name': 'A', 'children_count': 0}, 'gui': None, 'params': None}, 'matrix': [1, 0, 0, 0, 0, 1, 0, 0, 0, 0, 1, 0, 0, 0, 0, 1], 'layers': 1, 'type': 'Object3D', 'castShadow': True, 'receiveShadow': True, 'children': []}]}, 'metadata': {'version': 4.5, 'type': 'Object', 'generator': 'Object3D.toJSON'}, 'materials': [], 'geometries': []}
    >>> ds=DictSchema(dct)
    >>> tp=ds.get_init_default()
    >>> tp.object
    GenericObject(name='B', uuid='bcd5e328-c5e5-4a8f-8381-bb97cb022708',
    userData=GenericUserdata(properties=GenericProperties(name='B', children_count=1),
    gui=[GenericGui(key='name', id='name_chart_linechart_piechart', name='Name Chart', colors='default',
    require=('linechart', 'piechart')), GenericGui(key='children_count', id='children_count_chart_linechart_piechart',
    name='Children_count Chart', colors='default', require=('linechart', 'piechart'))], params=None),
    matrix=[1, 0, 0, 0, 0, 1, 0, 0, 0, 0, 1, 0, 0, 0, 0, 1], layers=1, type='Group', castShadow=True, receiveShadow=True,
    children=[GenericChildren(name='A', uuid='c4864663-67f6-44bb-888a-5f1a1a72e974',
    userData=GenericUserdata(properties=GenericProperties(name='A', children_count=0), gui=None, params=None),
    matrix=[1, 0, 0, 0, 0, 1, 0, 0, 0, 0, 1, 0, 0, 0, 0, 1], layers=1, type='Object3D', castShadow=True,
    receiveShadow=True, children=())])
    >>> tp.object.children
    [GenericChildren(name='A', uuid='c4864663-67f6-44bb-888a-5f1a1a72e974',
    userData=GenericUserdata(properties=GenericProperties(name='A', children_count=0), gui=None, params=None),
    matrix=[1, 0, 0, 0, 0, 1, 0, 0, 0, 0, 1, 0, 0, 0, 0, 1], layers=1, type='Object3D', castShadow=True,
    receiveShadow=True, children=())]
    """

    def bind(self, cls_name: str,
             fields: typing.Iterable,
             *args, **kwargs):
        ncls = dataclasses.make_dataclass(cls_name, fields, *args, **kwargs)
        self.classes.add(ncls)
        return ncls

    def __init__(self, dict_example):
        self.annotations = dict()
        self.cls = object
        self.dict_example = DeepDict(dict_example)
        self.classes = set()

    def generate_schema(self, callback=lambda x: x):
        def wrap(name, obj):
            if obj is None:
                return name, typing.Optional[list[dict]], None
            elif isinstance(obj, dict):
                flds = []
                named_f = dict()
                for k, v in obj.items():
                    fld = wrap(k, v)

                    named_f[k] = fld

                # ###print(name, named_f)
                # ###print("Generic" + to_camel_case(name),

                dcls = callback(self.bind("Generic" + to_camel_case(name),
                                          list(named_f.values())))

                init = copy.deepcopy(dcls.__init__)

                def _init(slf, **kwargs):

                    kws = dict()
                    for nm in named_f.keys():

                        _name, tp, dflt = named_f[nm]

                        # ##print(_name, tp, dflt)
                        if nm in kwargs.keys():
                            if isinstance(kwargs[nm], dict):
                                kws[nm] = tp(**kwargs[nm])
                            elif isinstance(kwargs[nm], (GenericList, tuple)):
                                kws[nm] = tp(kwargs[nm])
                            else:
                                try:
                                    kws[nm] = tp(kwargs[nm])
                                except TypeError:
                                    kws[nm] = kwargs[nm]

                        else:
                            kws[nm] = tp(dflt)
                    init(slf, **kws)

                dcls.__init__ = _init
                return name, dcls, lambda: dcls(**obj)
            elif isinstance(obj, list):
                # ###print(name, type(obj), obj)
                *nt, = zip(*[wrap(name, o) for o in obj])
                # ##print(nt)
                if len(nt) == 0:
                    return name, tuple, lambda: []
                else:
                    g = GenericList[nt[1][0]]
                    if len(nt) == 3:
                        # ##print(g)
                        return name, g, lambda: nt[-1]
                    else:
                        return name, g, lambda: []
            elif obj is None:
                return name, typing.Optional[typing.Any], None
            else:
                return name, type(obj), lambda: obj

        return wrap(self.cls.__name__, self.dict_example)[1]

    @property
    def schema(self):
        return self.generate_schema()

    def get_init_default(self):

        return self.schema(**self.dict_example)

    def get_init_default_strawberry(self):

        return self.get_strawberry()(**self.dict_example)

    def get_strawberry(self):

        return strawberry.type(self.schema)

    def init_partial(self, **kwargs):
        dct = copy.deepcopy(self.dict_example)
        dct |= kwargs
        return self.schema(**dct)

    def _get_new(self, kwargs):
        cp = DeepDict(copy.copy(self.dict_example))
        cp |= kwargs
        inst = self.schema(**cp)
        inst.__schema__ = self.schema
        inst.__classes__ = list(self.classes)
        return inst

    def __call__(self, **kwargs):

        return self._get_new(kwargs)

    def decorate(self, cls):
        self.cls = cls
        return self


class Delegate:
    def __init__(self, delegate):
        self._delegate = delegate

    def __call__(self, owner):
        self._owner = owner

        def _getattr_(inst, item):

            if hasattr(self._owner, item):

                return self._owner.__getattribute__(inst, item)

            else:

                return getattr(inst._ref, item)

        self._owner.__getattr__ = _getattr_
        d = set(dir(self._delegate))
        d1 = set(dir(self._owner))
        d.update(d1)

        def dr(dlf):
            r = object.__dir__(dlf._ref)
            rr = set(object.__dir__(dlf))
            rr.update(set(r))
            return rr

        self._owner.__dir__ = dr

        return self._owner


class DictGqlSchema(DictSchema):
    bind = strawberry.type


class Object3DWithChildren(Object3D):
    bind_class = gql_models.GqlObject3D

    @property
    def threejs_repr(self):
        dct = super().threejs_repr
        dct |= {
            "children": []
        }
        return dct


br = Group(name="base_root")


def iscollection(item):
    return isinstance(item, typing.MutableSequence) or isinstance(item, (tuple, set, frozenset))


objdict["_"] = br
from mmcore.collections import traversal

DEFAULT_MATRIX = [1, 0, 0, 0, 0, 1, 0, 0, 0, 0, 1, 0, 0, 0, 0, 1]


def remove_empty(data, remove_empty_collections=True):
    if isinstance(data, dict):
        d = {}
        for k, v in data.items():
            res = remove_empty(v)
            if res is not None or not (res == []):
                d[k] = res

        return d
    elif iscollection(data):

        if len(data) == [] and remove_empty_collections:
            return None

        else:
            l = []
            for i, v in enumerate(data):
                res = remove_empty(v)
                if res is not None:
                    l.append(res)
            return l
    else:
        return data


def sumdicts(*dicts):
    d = dict(dicts[0])
    for dct in dicts[1:]:
        d |= dct
    return d


from mmcore.base.registry import adict, ageomdict, amatdict, idict
from mmcore.geom.vectors import unit
from pyquaternion import Quaternion
from mmcore.gql.client import GQLReducedQuery


class GQLPropertyDescriptor:
    def __init__(self, query, mutate=None, vars=None):
        self._query = GQLReducedQuery(query)
        self._mutate = GQLReducedQuery(mutate)
        self._vars = vars if vars is not None else set()

    def __set_name__(self, owner, name):
        self.name = name
        owner.properties_keys.add(name)

    def __get__(self, inst, owner):
        if inst:
            variables = dict()
            if len(self._vars) > 0:

                for v in self._vars:
                    variables[v] = getattr(inst, v)
            return self._query(variables=variables)
        else:
            return self

    def __set__(self, inst, v):

        variables = dict()
        if len(self._vars) > 0:

            for k in self._vars:
                variables[k] = getattr(inst, k)
        variables |= v
        self._mutate(variables=variables)


class A:
    idict = idict
    args_keys = ["name"]
    _uuid: str = "no-uuid"
    name: str = "A"
    _state_keys = {
        "uuid",
        "name",
        "matrix"
    }
    priority = 1.0

    properties_keys = {
        "priority",
        "name"

    }
    _matrix = list(DEFAULT_MATRIX)
    _include_geometries = GeometrySet()
    _include_materials = MaterialSet()
    _properties = dict()

    def __copy__(self):

        dct = {}
        for k in dir(self):
            if not k.startswith("_"):
                if not (k in ["properties", "adict", 'threejs_type']):
                    dct[k] = getattr(self, k)
        dct["uuid"] = _uuid.uuid4().hex
        obj = self.__class__.__new__(self.__class__, **dct)

        return obj

    def traverse_child_three(self):
        """
        get_child_three() is a function that takes an object and returns a threejs_root object with all of its children.

        Parameters:
            self (object): The object to be processed.

        Returns:
            threejs_root: A threejs_root object with all of the object's children.

        This function takes an object and creates a deep copy of its threejs_repr. It then adds all of the object's children to the threejs_root object. Finally, it binds the class to the threejs_root object and returns it.
        @return:
        """
        self._include_materials = MaterialSet()
        self._include_geometries = GeometrySet()

        def childthree(obj):
            dct = dict()
            self._add_includes(obj)
            if len(obj.children) > 0:
                dct["children"] = []
                for chl in obj.children:
                    try:
                        dct["children"].append(childthree(chl))
                    except KeyError:
                        pass
                return dct
            else:
                # ##print(dct)
                if 'children' in dct:
                    if len(dct.get('children')) == 0:
                        del dct['children']
                return dct

        return childthree(self)

    def property_interface(self):
        return

    @property
    def state_keys(self):
        return set(list(self.args_keys + list(self.child_keys) + list(self._state_keys)))

    @state_keys.setter
    def state_keys(self, v):
        self._state_keys = set(v)

    @property
    def properties(self):

        return self._properties

    @properties.setter
    def properties(self, v):

        self._properties |= v

    @property
    def matrix(self):
        return self._matrix

    @matrix.setter
    def matrix(self, v):
        self._matrix = v

    @matrix.deleter
    def matrix(self):
        self._matrix = list(DEFAULT_MATRIX)

    def gql_input_type(self):
        ds = DictSchema(self.properties)
        ds.get_init_default_strawberry()

    @property
    def threejs_type(self):
        return "Object3D"

    @property
    def uuid(self) -> str:
        return self._uuid

    @uuid.setter
    def uuid(self, v):
        try:

            val = adict[self._uuid]
            adict[str(v)] = val
            del adict[self._uuid]
            self._uuid = str(v)
        except KeyError:
            self._uuid = str(v)
            adict[self._uuid] = self

    @classmethod
    def get_object(cls, uuid: str):
        return adict[uuid]

    @property
    def children(self):
        l = []
        for child in self._children:
            try:
                l.append(adict[child])
            except KeyError as err:

                pass
        return l

    def __new__(cls, *args, **kwargs):
        inst = object.__new__(cls)

        inst.child_keys = set()
        inst._children = set()

        inst.set_state(*args, **kwargs)
        if inst.uuid == "no-uuid":
            inst.uuid = uuid.uuid4().hex
        adict[inst.uuid] = inst

        return inst

    def render(self):
        l = []
        for w in self.children:
            l.append(w())
            self._add_includes(w)

    def get_state(self):
        dct = {}
        for k in self.state_keys:
            val = self.__getattr__(k)
            if isinstance(val, A):
                dct[k] = val.get_state()
            else:
                dct[k] = val
        return dct

    def set_state(self, *args, **kwargs):
        _kwargs = dict(zip(self.args_keys, args[:len(self.args_keys)]))
        _kwargs |= kwargs

        for k, v in _kwargs.items():
            self.__setattr__(k, v)
        self.traverse_child_three()


    @children.setter
    def children(self, v):
        for child in v:
            self._children.add(child.uuid)

    def root(self, shapes=None):
        self.traverse_child_three()
        if shapes:

            return {
                "metadata": {
                    "version": 4.5,
                    "type": "Object",
                    "generator": "Object3D.toJSON"
                },
                "object": self(),
                "shapes": shapes,
                "geometries": [strawberry.asdict(ageomdict[uid]) for uid in self._include_geometries],
                "materials": [strawberry.asdict(amatdict[uid]) for uid in self._include_materials]
            }
        else:
            return {
                "metadata": {
                    "version": 4.5,
                    "type": "Object",
                    "generator": "Object3D.toJSON"
                },
                "object": self(),
                "geometries": [strawberry.asdict(ageomdict[uid]) for uid in self._include_geometries],
                "materials": [strawberry.asdict(amatdict[uid]) for uid in self._include_materials]
            }

    def __call__(self, *args, callback=lambda x: x, **kwargs):
        self.set_state(*args, **kwargs)
        return callback(
            {
                "name": self.name,
                "uuid": self.uuid,
                "children": [ch() for ch in self.children],
                "type": self.threejs_type,
                "layers": 1,
                "matrix": self.matrix,
                "castShadow": True,
                "receiveShadow": True,
                "userData": {

                    "properties": sumdicts({
                        "name": self.name
                    },
                        self.properties,
                    )
                }
            }
        )

    _parents = set()

    def __getattr__(self, key):
        try:
            if (key, self.uuid) in idict.keys():

                return adict[idict[(key, self.uuid)]]
            else:
                return getattr(self, key)
        except RecursionError as err:
            return self.__getattribute__(key)

    def set_state_attr(self, key, value):
        self.__setattr__(key, value)
        self._state_keys.add(key)

    def __setattr__(self, key, v):

        if isinstance(v, A):
            if (key, self.uuid) in idict:
                idict[(key, self.uuid)] = v.uuid
            else:
                self.child_keys.add(key)
                self._children.add(v.uuid)
                idict[(key, self.uuid)] = v.uuid

        else:

            object.__setattr__(self, key, v)

    def __delattr__(self, key):
        if (key, self.uuid) in idict:
            del idict[(key, self.uuid)]
            self.child_keys.remove(key)

        else:
            super().__delattr__(key)

    def _add_includes(self, obj):
        if hasattr(obj, "_geometry"):
            if obj._geometry is not None:
                self._include_geometries.add(obj._geometry)
                self._include_materials.add(obj._material)

    def matrix_to_square_form(self) -> np.ndarray:
        return np.array(self.matrix, dtype=float).reshape((4, 4)).T

    def transform(self, matrix):
        """
        Этот метод применяет трансформацию к уже существующей матрице,
        если вы просто хотите заменить матрицу трансформации используйте `self.matrix = <matrix>`.
        @param matrix:
        @return:
        """
        self.matrix = (
                self.matrix_to_square_form() @ np.array(matrix, dtype=float).reshape((4, 4))).T.flatten().tolist()

    def rotate(self, angle: float, axis: tuple[float, float, float] = (0, 0, 1)):
        """

        @param axis:
        @param angle: radians
        @return:
        """
        q = Quaternion(axis=unit(axis), angle=angle)
        self.transform(q.transformation_matrix)

    def translate(self, vector: tuple[float, float, float]):
        matrix = np.array([[1, 0, 0, vector[0]],
                           [0, 1, 0, vector[1]],
                           [0, 0, 1, vector[2]],
                           [0, 0, 0, 1]], dtype=float)
        self.transform(matrix)

    def scale(self, x: float = 1, y: float = 1, z: float = 1):
        matrix = np.array([[x, 0, 0, 0],
                           [0, y, 0, 0],
                           [0, 0, z, 0],
                           [0, 0, 0, 1]], dtype=float)
        self.transform(matrix)

    def reset_transform(self):
        self.matrix = [1, 0, 0, 0, 0, 1, 0, 0, 0, 0, 1, 0, 0, 0, 0, 1]

    def dispose(self):

        for k, v in idict.items():
            uid, name = k
            if v == self.uuid:
                parent = self.get_object(uid)
                parent._children.remove(self.uuid)
                parent.__delattr__(name)
                idict.__delitem__((uid, name))

        adict.__delitem__(self.uuid)
        del self

    def dump(self, filename):
        with open(filename, "w") as f:
            ujson.dump(self.root(), f)
class AGroup(A):

    @property
    def threejs_type(self):
        return "Group"

    def add(self, obj):
        self._children.add(obj.uuid)

    def root(self, shapes=None):
        if shapes:

            return {
                "metadata": {
                    "version": 4.5,
                    "type": "Object",
                    "generator": "Object3D.toJSON"
                },
                "object": self(),
                "shapes": shapes,
                "geometries": [strawberry.asdict(ageomdict[uid]) for uid in self._include_geometries],
                "materials": [strawberry.asdict(amatdict[uid]) for uid in self._include_materials]
            }
        else:
            return {
                "metadata": {
                    "version": 4.5,
                    "type": "Object",
                    "generator": "Object3D.toJSON"
                },
                "object": self(),
                "geometries": [strawberry.asdict(ageomdict.get(uid)) for uid in self._include_geometries],
                "materials": [strawberry.asdict(amatdict.get(uid)) for uid in self._include_materials]
            }


class RootForm(A):
    def __call__(self, res=None, *args, **kwargs):
        _ = A.__call__(self, *args, **kwargs)
        return {
            "metadata": {
                "version": 4.5,
                "type": "Object",
                "generator": "Object3D.toJSON"
            },
            "object": res,
            "geometries": list(self._include_geometries),
            "materials": list(self._include_materials)
        }


class AGeometryDescriptor:
    adict = dict()

    def __init__(self, default=None):
        super().__init__()
        if default is not None:
            ageomdict[default.uuid] = default
            self._default = default.uuid
        else:
            self._default = default

    def __set_name__(self, owner, name):
        if not (name == "geometry"):
            raise
        self._name = "_" + name

    def __get__(self, instance, owner):
        if instance is None:

            return ageomdict.get(self._default)
        else:
            return ageomdict.get(getattr(instance, self._name))

    def __set__(self, instance, value):
        ageomdict[value.uuid] = value
        setattr(instance, self._name, value.uuid)


from mmcore.geom.materials import ColorRGB


class AMaterialDescriptor:
    adict = dict()

    def __init__(self, default=None):
        super().__init__()
        if default is not None:
            amatdict[default.uuid] = default
            self._default = default.uuid
        else:
            self._default = default

    def __set_name__(self, owner, name):
        if not (name == "material"):
            raise
        self._name = "_" + name

    def __get__(self, instance, owner):
        if instance is None:

            return self._default
        else:
            return amatdict.get(getattr(instance, self._name, self._default))




    def __set__(self, instance, value):

        amatdict[value.uuid] = value
        setattr(instance, self._name, value.uuid)


class AGeom(A):
    material_type = gql_models.Material
    geometry = AGeometryDescriptor()
    material = AMaterialDescriptor()

    @property
    def threejs_type(self):
        return "Geometry"

    def __call__(self, *args, **kwargs):
        if kwargs.get('material') is None:
            if kwargs.get('color') is not None:
                self.color = kwargs.get('color').decimal
                kwargs['material'] = self.material_type(color=kwargs.get('color').decimal if isinstance(kwargs.get('color'), int) else kwargs.get('color').decimal)

        res = super().__call__(*args, **kwargs)
        res |= {
            "geometry": self.geometry.uuid if self.geometry else None,
            "material": self._material if self._material else None,
        }
        return res


class AMesh(AGeom):
    material_type = gql_models.MeshPhongMaterial
    geometry = AGeometryDescriptor(default=None)
    material = AMaterialDescriptor(default=gql_models.MeshPhongMaterial(color=ColorRGB(120, 200, 40).decimal))

    @property
    def threejs_type(self):
        return "Mesh"


def position_hash(points):
    return hashlib.sha1(ujson.dumps(np.array(points, dtype=float).flatten().tolist()).encode()).hexdigest()


class APointsGeometryDescriptor(AGeometryDescriptor):
    def __get__(self, instance, owner):
        if instance is None:
            return self._default
        else:
            if hasattr(instance, self._name):
                return gql_models.BufferGeometryObject(**{
                    'data': gql_models.Data1(
                        **{'attributes': gql_models.Attributes1(
                            **{'position': gql_models.Position(
                                **{'itemSize': 3,
                                   'type': 'Float32Array',
                                   'array': np.array(
                                       instance.points).flatten().tolist(),
                                   'normalized': False})})})})
            else:
                return None

    def __set__(self, instance, value):

        instance.points = value

        uid = position_hash(value)
        setattr(instance, self._name, uid)
        ageomdict[uid] = gql_models.BufferGeometryObject(**{
            'data': gql_models.Data1(
                **{'attributes': gql_models.Attributes1(
                    **{'position': gql_models.Position(
                        **{'itemSize': 3,
                           'type': 'Float32Array',
                           'array': np.array(value).flatten().tolist(),
                           'normalized': False})})})})


class APoints(AGeom):
    material_type = gql_models.PointsMaterial
    geometry = APointsGeometryDescriptor(default=None)

    material = AMaterialDescriptor(default=gql_models.PointsMaterial(color=ColorRGB(120, 200, 40).decimal))
    _material = None
    _points = []
    kd = None

    def solve_kd(self):
        self.kd = KDTree(self.points)
        return self.kd

    @property
    def points(self):
        return self._points

    @points.setter
    def points(self, v):
        self._points = v

    @property
    def threejs_type(self):
        return "Points"


from scipy.spatial import KDTree


class APoint(APoints):

    def __new__(cls, x, y, z, *args, **kwargs):
        return super().__new__(points=[x, y, z], *args, **kwargs)

    @property
    def x(self):
        return self.points[0]

    @property
    def y(self):
        return self.points[1]

    @property
    def z(self):
        return self.points[2]

    @z.setter
    def z(self, v):
        self.points[2] = v

    @y.setter
    def y(self, v):
        self.points[1] = v

    @x.setter
    def x(self, v):
        self.points[0] = v

    def distance(self, other: 'APoint'):
        return euclidean(self.points, other.points)

LineDefaultMaterial=gql_models.LineBasicMaterial(color=ColorRGB(120, 200, 40).decimal, uuid="line-12020040")
amatdict[LineDefaultMaterial.uuid]=LineDefaultMaterial

class ALine(APoints):
    material_type = gql_models.LineBasicMaterial
    geometry = APointsGeometryDescriptor(default=None)
    material = AMaterialDescriptor(
        default=LineDefaultMaterial)
    _material = 'line-12020040'
    @property
    def start(self):
        return self.points[0]

    @start.setter
    def start(self, value):
        self.points[0] = value

    @property
    def end(self):
        return self.points[-1]

    @end.setter
    def end(self, value):
        self.points[-1] = value

    @property
    def threejs_type(self):
        return "Line"


grp = AGroup(name="base_root", uuid="_")


class TestException(Exception): ...


def generate_object3d_dict(**kwargs):
    dct = {
        "uuid": uuid.uuid4().hex,
        "type": "Object3D",
        "layers": 1,
        "matrix": [1, 0, 0, 0, 0, 1, 0, 0, 0, 0, 1, 0, 0, 0, 0, 1],
        "up": [0, 1, 0]
    }


def deep_merge(dct, dct2):
    for k, v in dct.items():
        vv = dct2.get(k)
        if vv is not None:
            if isinstance(vv, dict):
                if isinstance(v, dict):
                    deep_merge(v, vv)
                else:
                    dct[k] = vv
            else:
                dct[k] = vv
    for k, v2 in dct2.items():
        if not (k in dct.keys()):
            dct[k] = v2
    return dct


class DeepDict(dict):
    def __ior__(self, other):
        deep_merge(self, other)
        return self


class ObjectThree:
    def __init__(self, root: A):
        self.root = root

    def get_obj(self):
        return adict[self.root]

    def all(self):
        return adict[self.root].root()

    def walk(self):
        three = {}
        obj = self.get_obj()
        if len(obj.child_keys) > 0:
            for k in obj.idict.keys():
                name, key = k
                if key == obj.uuid:
                    three[name] = self.__class__(obj.idict[(name, key)])
        return three

    def __getitem__(self, item):
        if item == "all":
            return self.all()
        else:
            return self.walk()[item]

    def keys(self):
        return self.walk().keys()

    def to_dict(self):

        dct = {"all": self.all()}
        for k, v in self.walk().items():
            if isinstance(v, ObjectThree):
                dct[k] = v.to_dict()
        return dct


class GqlObjectThree(ObjectThree):

    def __getitem__(self, item):
        if item != "all":

            return super().__getitem__(item)
        else:
            return super().__getitem__(item)


class Three:
    all: JSON


def new_three(origin: GqlObjectThree = None):
    attrs = dict(itertools.zip_longest(origin.keys(), ['GenericThree'], fillvalue='GenericThree'))
    define = f"""
    
@strawberry.type
class GenericThree:
    __annotations__ = {attrs}
    
    @property
    def origin(self):
        return self._origin
      
    @strawberry.field
    def all(self) -> JSON:
        return self.origin.all()
        
"""
    for k in origin.keys():
        define += f"""   
    @strawberry.field 
    def {k}(self)->'GenericThree':
        return new_three(self.origin["{k}"])"""

    cd = compile(define, "_i", "exec")

    exec(cd, globals(), locals())
    e = eval('GenericThree')()
    e._origin = origin
    return e<|MERGE_RESOLUTION|>--- conflicted
+++ resolved
@@ -370,11 +370,7 @@
                         del dct['children']
                 return obj.bind_class(**dct)
             else:
-<<<<<<< HEAD
-                # #(dct)
-=======
                 # ##print(dct)
->>>>>>> 5b5623c1
                 if 'children' in dct:
                     if len(dct.get('children')) == 0:
                         del dct['children']
@@ -403,11 +399,7 @@
 
     @property
     def _root(self):
-<<<<<<< HEAD
-        # #(self.Root.__annotations__)
-=======
         # ##print(self.Root.__annotations__)
->>>>>>> 5b5623c1
         self.Root.__annotations__['object'] = self.bind_class
         self.Root.__name__ = f"GenericRoot{id(self)}"
 
@@ -437,11 +429,7 @@
 
     def threejs_root(self, dct, geometries=None, materials=None, metadata=None,
                      root_callback=lambda x: x):
-<<<<<<< HEAD
-        # #(materials, geometries)
-=======
         # ##print(materials, geometries)
->>>>>>> 5b5623c1
         return root_callback(self._root)(object=dct,
                                          materials=[matdict.get(mat) for mat in
                                                     materials] if materials is not None else list(
