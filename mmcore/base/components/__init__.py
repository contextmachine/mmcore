--- conflicted
+++ resolved
@@ -1,22 +1,21 @@
 from abc import abstractmethod
-
+import uuid as _uuid
+import randomname
 from mmcore.base import APoint, AGeom
-from mmcore.base.params import ParamGraphNode, pgraph
+from mmcore.base.params import ParamGraphNode
 
 
 class Component:
     name: str = None
     uuid: str = None
-    __exclude__ = ["name", "uuid"]
-
-    def __new__(cls, *args, name=None, uuid=None, graph=pgraph, **params):
+    __exclude__ = ["uuid"]
+    def __new__(cls, *args, name=None, uuid=None, **params):
         self = super().__new__(cls)
 
         if uuid is None:
-            _name = randomname.get_name(sep="_")
-            uuid = _name
-            if self.name is None:
-                name = _name
+            uuid = _uuid.uuid4().hex
+            if name is None:
+                name=randomname.get_name()
         self.uuid = uuid
         self.name = name
 
@@ -24,21 +23,17 @@
         params |= dct
 
         print(params)
-        self.param_keys = []
+
         for k, v in params.items():
             if v is not None:
                 setattr(self, k, v)
-                self.param_keys.append(k)
+
         prms = dict()
         for k in params.keys():
             if not k.startswith("_") and (k not in self.__exclude__):
                 prms[k] = params[k]
 
-<<<<<<< HEAD
         node = ParamGraphNode(prms, uuid=self.uuid, name=self.name, resolver=self)
-=======
-        node = ParamGraphNode(prms, uuid=uuid, name=name, resolver=self, graph=pgraph)
->>>>>>> bd779b48
         self.param_node = node
         node.solve()
 
@@ -48,9 +43,9 @@
         for k, p in params.items():
             if p is not None:
                 setattr(self, k, p)
-
         return self
 
+    @property
     def endpoint(self):
         return f"params/node/{self.param_node.uuid}"
 
@@ -110,8 +105,6 @@
 
 col = ColorRGB(70, 70, 70).decimal
 col2 = ColorRGB(157, 75, 75).decimal
-import randomname
-
 
 class GeometryComponent(Component):
     color = (100, 100, 100)
