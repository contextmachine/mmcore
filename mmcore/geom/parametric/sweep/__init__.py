import numpy as np
from more_itertools import flatten

from mmcore.base.components import Component
from mmcore.collections import DCLL
from mmcore.geom.materials import ColorRGB
from mmcore.geom.parametric import NurbsCurve
from mmcore.geom.parametric.pipe import Pipe
<<<<<<< HEAD
from mmcore.geom.vectors import unit
=======
from mmcore.geom.tess.nurbs import tessellate_nurbs
>>>>>>> bd779b48


class Sweep(Component):
    __exclude__ = ["cpts"]
    profiles: list
    path: NurbsCurve
<<<<<<< HEAD
    color: tuple = (200, 10, 10)
    opacity: float = 0.8
    density: int = 100
=======
    color: tuple = (70, 155, 155)
    opacity: float = 1
    sides: int = 100
>>>>>>> bd779b48

    def __new__(cls, *args, **kwargs):
        return super().__new__(cls, *args, **kwargs)

    def tessellate(self, build_bsp=False):

        tess = tessellate_nurbs(self, build_bsp=build_bsp)
        self._mesh_data, self._csg = tess.mesh, tess.csg

<<<<<<< HEAD
    @property
    def length(self):
        return self.path.length

    def solve_ll(self, path, outer_profile, inner_profile):
        # xxx = path(points=self.path.points)
        pp = Pipe(path, outer_profile)
        pp2 = Pipe(path, inner_profile)

        self.cpts = DCLL()

        for p in np.linspace(1, 0, self.density):
=======
    def solve(self, bzz, prf, prf2):
        # xxx = bzz(points=self.path.points)
        pp = Pipe(bzz, prf)
        pp2 = Pipe(bzz, prf2)

        self.cpts = DCLL()
        for p in np.linspace(1, 0, self.sides):
>>>>>>> bd779b48
            pl = DCLL()
            for pt in pp.evaluate_profile(p).control_points:
                pl.append(pt)
            self.cpts.append(pl)
<<<<<<< HEAD
        for p2 in np.linspace(0, 1, self.density):
=======
        for p2 in np.linspace(0, 1, self.sides):
>>>>>>> bd779b48
            pl = DCLL()
            for pt in pp2.evaluate_profile(p2).control_points:
                pl.append(pt)
            self.cpts.append(pl)
        return self.cpts

    def __call__(self, **kwargs):

        super().__call__(**kwargs)

        self.solve(self.path, NurbsCurve(self.profiles[0], degree=1), NurbsCurve(self.profiles[1], degree=1))
        self.tessellate()
        self.__repr3d__()
        self._repr3d.path = self.path
        return self

    def __repr3d__(self):
        self._repr3d = self._mesh_data.to_mesh(_endpoint=f"params/node/{self.param_node.uuid}",
<<<<<<< HEAD
                                               controls=self.param_node.todict(),
                                               uuid=self.uuid,
                                               color=ColorRGB(*self.color).decimal,
                                               opacity=self.opacity,
                                               name=self.name,
                                               properties={
                                                   "name": self.name,
                                                   "length": self.path.length
                                               })
        self._repr3d.path = self.path
        return self
=======
                                               controls=self.param_node.todict(), uuid=self.uuid,
                                               color=ColorRGB(*self.color).decimal, opacity=self.opacity)
        return self._repr3d
>>>>>>> bd779b48
<|MERGE_RESOLUTION|>--- conflicted
+++ resolved
@@ -1,71 +1,76 @@
 import numpy as np
 from more_itertools import flatten
+
 
 from mmcore.base.components import Component
 from mmcore.collections import DCLL
 from mmcore.geom.materials import ColorRGB
 from mmcore.geom.parametric import NurbsCurve
 from mmcore.geom.parametric.pipe import Pipe
-<<<<<<< HEAD
+
 from mmcore.geom.vectors import unit
-=======
-from mmcore.geom.tess.nurbs import tessellate_nurbs
->>>>>>> bd779b48
 
 
 class Sweep(Component):
     __exclude__ = ["cpts"]
     profiles: list
     path: NurbsCurve
-<<<<<<< HEAD
     color: tuple = (200, 10, 10)
     opacity: float = 0.8
     density: int = 100
-=======
-    color: tuple = (70, 155, 155)
-    opacity: float = 1
-    sides: int = 100
->>>>>>> bd779b48
 
     def __new__(cls, *args, **kwargs):
         return super().__new__(cls, *args, **kwargs)
 
-    def tessellate(self, build_bsp=False):
+    def tessellate(self):
 
-        tess = tessellate_nurbs(self, build_bsp=build_bsp)
-        self._mesh_data, self._csg = tess.mesh, tess.csg
+        lcpts = list(flatten(self.cpts))
+        indices = []
+        node = self.cpts.head
+        normals = []
+        polys = []
+        for i in range(len(self.cpts)):
+            nodeV = node.data.head
+            nodeV2 = node.next.data.head
 
-<<<<<<< HEAD
+            for j in range(len(node.next.data)):
+                d1 = np.array(nodeV2.data) - np.array(nodeV.data)
+                d2 = np.array(nodeV2.next.data) - np.array(nodeV.data)
+                norm = np.cross(unit(d1), unit(d2))
+                normals.append(norm)
+
+                a, b, c = [nodeV.data, nodeV2.data, nodeV.next.data]
+                d, e, f = [nodeV2.next.data, nodeV.next.data, nodeV2.data]
+                from mmcore.geom.csg import BspPolygon, BspVertex
+                indices.extend([lcpts.index(i) for i in [a, b, c, d, e, f]])
+                polys.append(BspPolygon([BspVertex(pos=a), BspVertex(pos=b), BspVertex(pos=c)]))
+                polys.append(BspPolygon([BspVertex(pos=d), BspVertex(pos=e), BspVertex(pos=f)]))
+                nodeV = nodeV.next
+                nodeV2 = nodeV2.next
+
+            node = node.next
+
+        self._mesh_data = MeshData(vertices=lcpts, indices=np.array(indices).reshape((len(indices) // 3, 3)),
+                                   normals=normals)
+        self._csg = CSG.fromPolygons(polys)
+
     @property
     def length(self):
         return self.path.length
 
-    def solve_ll(self, path, outer_profile, inner_profile):
+    def solve(self):
         # xxx = path(points=self.path.points)
-        pp = Pipe(path, outer_profile)
-        pp2 = Pipe(path, inner_profile)
+        pp = Pipe(self.path, NurbsCurve(self.profiles[0]),degree=1)
+        pp2 = Pipe(self.path, NurbsCurve(self.profiles[1]),degree=1)
 
         self.cpts = DCLL()
 
         for p in np.linspace(1, 0, self.density):
-=======
-    def solve(self, bzz, prf, prf2):
-        # xxx = bzz(points=self.path.points)
-        pp = Pipe(bzz, prf)
-        pp2 = Pipe(bzz, prf2)
-
-        self.cpts = DCLL()
-        for p in np.linspace(1, 0, self.sides):
->>>>>>> bd779b48
             pl = DCLL()
             for pt in pp.evaluate_profile(p).control_points:
                 pl.append(pt)
             self.cpts.append(pl)
-<<<<<<< HEAD
-        for p2 in np.linspace(0, 1, self.density):
-=======
-        for p2 in np.linspace(0, 1, self.sides):
->>>>>>> bd779b48
+        for p2 in np.linspace(0, 1, 100):
             pl = DCLL()
             for pt in pp2.evaluate_profile(p2).control_points:
                 pl.append(pt)
@@ -73,18 +78,12 @@
         return self.cpts
 
     def __call__(self, **kwargs):
-
         super().__call__(**kwargs)
 
-        self.solve(self.path, NurbsCurve(self.profiles[0], degree=1), NurbsCurve(self.profiles[1], degree=1))
+        self.solve()
         self.tessellate()
         self.__repr3d__()
-        self._repr3d.path = self.path
-        return self
-
-    def __repr3d__(self):
         self._repr3d = self._mesh_data.to_mesh(_endpoint=f"params/node/{self.param_node.uuid}",
-<<<<<<< HEAD
                                                controls=self.param_node.todict(),
                                                uuid=self.uuid,
                                                color=ColorRGB(*self.color).decimal,
@@ -96,8 +95,7 @@
                                                })
         self._repr3d.path = self.path
         return self
-=======
-                                               controls=self.param_node.todict(), uuid=self.uuid,
-                                               color=ColorRGB(*self.color).decimal, opacity=self.opacity)
-        return self._repr3d
->>>>>>> bd779b48
+
+    def __repr3d__(self):
+
+        return self._repr3d