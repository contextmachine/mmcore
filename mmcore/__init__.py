--- conflicted
+++ resolved
@@ -4,10 +4,6 @@
 TOLERANCE = 1e-06
 
 
-<<<<<<< HEAD
-def __version__():
-    return "0.22.7"
-=======
 class VersionInfo(str):
     def __new__(cls, val):
         self = super().__new__(cls)
@@ -24,5 +20,4 @@
         return self._value
 
 
-__version__ = VersionInfo("0.23.13")
->>>>>>> e28fe9f7
+__version__ = VersionInfo("0.23.13")