#Generated with ./bin/upd-version.py
from mmcore.utils.env import load_dotenv_from_path, load_dotenv_from_stream

load_dotenv_from_path(".env")

TOLERANCE = 0.000_001

def __version__():
<<<<<<< HEAD
    return "0.22.5"
=======
    return "0.22.6"
>>>>>>> a30ff28b
<|MERGE_RESOLUTION|>--- conflicted
+++ resolved
@@ -5,9 +5,6 @@
 
 TOLERANCE = 0.000_001
 
+
 def __version__():
-<<<<<<< HEAD
-    return "0.22.5"
-=======
-    return "0.22.6"
->>>>>>> a30ff28b
+    return "0.22.6"