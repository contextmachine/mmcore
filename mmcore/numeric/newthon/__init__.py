<<<<<<< HEAD
from typing import List, Tuple, Callable

import numpy as np



def _newton(x: np.ndarray, f: Callable, gf: Callable, hf: Callable, lr=0.01, lr_decr=0.999, maxiter=100, tol=0.001) -> \
Tuple[np.ndarray, List[np.ndarray], int]:
    """
    Applies the Newton's method to find the minimum of a multidimensional function, using the update criterion:
    x_k+1 = x_k - lr * inverse(hf(x)) * gf(x), for the k-th iteration.
=======
def newtons_method(x0, f, f_prime, tolerance, epsilon, max_iterations):
    """Newton's method
>>>>>>> 5260ad27

    Args:
      x0:              The initial guess
      f:               The function whose root we are trying to find
      f_prime:         The derivative of the function
      tolerance:       Stop when iterations change by less than this
      epsilon:         Do not divide by a number smaller than this
      max_iterations:  The maximum number of iterations to compute
    """
<<<<<<< HEAD
    points = [x]
    nit = 0
    gradient = gf(x)
    hessian = hf(x)

    while nit < maxiter and np.linalg.norm(gradient) >= tol:
        x = x - lr * np.dot(np.linalg.inv(hessian), gradient)  # Matrix multiplication using np.dot(m1, m2)
        lr *= lr_decr  # Learning rate update: tk+1 = tk * ρ, with ρ being the decay factor.
        points.append(x)
        nit += 1
        gradient = gf(x)
        hessian = hf(x)

    return x, points, nit


class NewtonRaphson:

    lr:float=0.01
    lr_decr:float=0.999
    maxiter:float=100
    tol:float=0.001

    def __init__(self, fun, gradient_fun=None, hessian_fun=None, **kwargs):
        super().__init__()

        self.fun=fun
        self.props = {**dict(lr=0.01,
                             lr_decr=0.999,
                             maxiter=100,
                             tol=0.001), **kwargs}
        self.gradient_fun = gradient_fun
        self.hessian_fun = hessian_fun
        if hessian_fun is None:
            self.hessian_fun = jax.hessian(fun)
        if gradient_fun is None:
            self.gradient_fun = jax.grad(fun)

    def __call__(self, x=0.0, full_return=False):


        result, intermediate_points, iterations=_newton(x, self.fun, self.gradient_fun, self.hessian_fun,
                                                        self.props)
        if full_return:
            return result, intermediate_points, iterations
        else:
            return result
=======
    for _ in range(max_iterations):
        y = f(x0)
        yprime = f_prime(x0)
>>>>>>> 5260ad27

        if abs(yprime) < epsilon:  # Give up if the denominator is too small
            break

        x1 = x0 - y / yprime  # Do Newton's computation

        if abs(x1 - x0) <= tolerance:  # Stop when the result is within the desired tolerance
            return x1  # x1 is a solution within tolerance and maximum number of iterations

        x0 = x1  # Update x0 to start the process again

    return None  # Newton's method did not converge<|MERGE_RESOLUTION|>--- conflicted
+++ resolved
@@ -1,19 +1,5 @@
-<<<<<<< HEAD
-from typing import List, Tuple, Callable
-
-import numpy as np
-
-
-
-def _newton(x: np.ndarray, f: Callable, gf: Callable, hf: Callable, lr=0.01, lr_decr=0.999, maxiter=100, tol=0.001) -> \
-Tuple[np.ndarray, List[np.ndarray], int]:
-    """
-    Applies the Newton's method to find the minimum of a multidimensional function, using the update criterion:
-    x_k+1 = x_k - lr * inverse(hf(x)) * gf(x), for the k-th iteration.
-=======
 def newtons_method(x0, f, f_prime, tolerance, epsilon, max_iterations):
     """Newton's method
->>>>>>> 5260ad27
 
     Args:
       x0:              The initial guess
@@ -23,59 +9,9 @@
       epsilon:         Do not divide by a number smaller than this
       max_iterations:  The maximum number of iterations to compute
     """
-<<<<<<< HEAD
-    points = [x]
-    nit = 0
-    gradient = gf(x)
-    hessian = hf(x)
-
-    while nit < maxiter and np.linalg.norm(gradient) >= tol:
-        x = x - lr * np.dot(np.linalg.inv(hessian), gradient)  # Matrix multiplication using np.dot(m1, m2)
-        lr *= lr_decr  # Learning rate update: tk+1 = tk * ρ, with ρ being the decay factor.
-        points.append(x)
-        nit += 1
-        gradient = gf(x)
-        hessian = hf(x)
-
-    return x, points, nit
-
-
-class NewtonRaphson:
-
-    lr:float=0.01
-    lr_decr:float=0.999
-    maxiter:float=100
-    tol:float=0.001
-
-    def __init__(self, fun, gradient_fun=None, hessian_fun=None, **kwargs):
-        super().__init__()
-
-        self.fun=fun
-        self.props = {**dict(lr=0.01,
-                             lr_decr=0.999,
-                             maxiter=100,
-                             tol=0.001), **kwargs}
-        self.gradient_fun = gradient_fun
-        self.hessian_fun = hessian_fun
-        if hessian_fun is None:
-            self.hessian_fun = jax.hessian(fun)
-        if gradient_fun is None:
-            self.gradient_fun = jax.grad(fun)
-
-    def __call__(self, x=0.0, full_return=False):
-
-
-        result, intermediate_points, iterations=_newton(x, self.fun, self.gradient_fun, self.hessian_fun,
-                                                        self.props)
-        if full_return:
-            return result, intermediate_points, iterations
-        else:
-            return result
-=======
     for _ in range(max_iterations):
         y = f(x0)
         yprime = f_prime(x0)
->>>>>>> 5260ad27
 
         if abs(yprime) < epsilon:  # Give up if the denominator is too small
             break
