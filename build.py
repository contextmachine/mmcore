import sys

if sys.platform.startswith('win'):
    import pyMSVC

    environment = pyMSVC.setup_environment()
    print(environment)


import numpy
# rest of setup code here
from setuptools import Extension, Distribution
from setuptools.command.build_ext import build_ext
<<<<<<< HEAD
=======

from setuptools.command.build_py import build_py
>>>>>>> 6cfcd252
from Cython.Build import cythonize

compile_args = ["-O3"]
link_args = []
include_dirs = [numpy.get_include()]

extensions = [
    Extension(
        "mmcore.geom.vec.vec_speedups",
        ["mmcore/geom/vec/vec_speedups.pyx"],
        extra_compile_args=compile_args,
        extra_link_args=link_args,
        include_dirs=include_dirs

    ), Extension(
        "mmcore.geom.mesh.mesh",
        ["mmcore/geom/mesh/mesh.pyx"],
        extra_compile_args=compile_args,
        extra_link_args=link_args,
        include_dirs=[numpy.get_include(), 'mmcore/geom/mesh']

    )

]

ext_modules = cythonize(extensions, include_path=[numpy.get_include()])
dist = Distribution({"ext_modules": ext_modules})
cmd = build_ext(dist)
cmd.ensure_finalized()
cmd.run()

import os, shutil

for output in cmd.get_outputs():
    relative_extension = os.path.relpath(output, cmd.build_lib)
    shutil.copyfile(output, relative_extension)<|MERGE_RESOLUTION|>--- conflicted
+++ resolved
@@ -6,16 +6,13 @@
     environment = pyMSVC.setup_environment()
     print(environment)
 
-
+import setuptools
 import numpy
 # rest of setup code here
 from setuptools import Extension, Distribution
 from setuptools.command.build_ext import build_ext
-<<<<<<< HEAD
-=======
 
 from setuptools.command.build_py import build_py
->>>>>>> 6cfcd252
 from Cython.Build import cythonize
 
 compile_args = ["-O3"]
@@ -41,7 +38,7 @@
 
 ]
 
-ext_modules = cythonize(extensions, include_path=[numpy.get_include()])
+ext_modules = cythonize(extensions, include_path=[numpy.get_include(), 'mmcore/cmmcore'])
 dist = Distribution({"ext_modules": ext_modules})
 cmd = build_ext(dist)
 cmd.ensure_finalized()
