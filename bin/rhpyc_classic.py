--- conflicted
+++ resolved
@@ -50,11 +50,7 @@
                         setattr(cls, k, v)
                         real_attrs[k] = v
                     else:
-<<<<<<< HEAD
-                        #(f"miss {k}")
-=======
                         print(f"miss {k}")
->>>>>>> 5b5623c1
                 pattrs.format(pprint.pformat(real_attrs, indent=4))
             if configs:
                 pconfigs.format(pprint.pformat(configs, indent=4))
@@ -91,8 +87,4 @@
 
 if __name__ == "__main__":
     main()
-<<<<<<< HEAD
-    #("end")
-=======
     ##print("end")
->>>>>>> 5b5623c1
