--- conflicted
+++ resolved
@@ -53,21 +53,13 @@
     except Exception as err:
         raise err
 
-<<<<<<< HEAD
-    # #(args)
-=======
     # ##print(args)
->>>>>>> 5b5623c1
     for arg in args:
 
         if arg:
 
             for k, v in dotenv.dotenv_values(dotenv.find_dotenv(filename=arg, usecwd=True)).items():
-<<<<<<< HEAD
-                (f"export {k}={v}")
-=======
                 #print(f"export {k}={v}")
->>>>>>> 5b5623c1
 
                 # sys.stdin.write(f"export {k}={v}")
 
@@ -76,7 +68,7 @@
 
 if __name__ == "__main__":
     if sys.argv[1:] in MyLiteral['-h', '--help']:
-        (f"{description}\n\nUSAGE:\n\t{usage}\n")
+        print(f"{description}\n\nUSAGE:\n\t{usage}\n")
         warnings.simplefilter("ignore")
     else:
         main(sys.argv[1:])