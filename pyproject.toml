--- conflicted
+++ resolved
@@ -4,11 +4,7 @@
 
 [tool.poetry]
 name = "mmcore"
-<<<<<<< HEAD
-version = "0.22.5"
-=======
 version = "0.23.13"
->>>>>>> 6cfcd252
 description = "mmcore"
 authors = ["Andrew Astakhov <aa@contextmachine.ru>", ]
 license = "Apache License Version 2.0"
@@ -64,11 +60,6 @@
 script = 'build.py'
 
 
-[tool.poetry.group.dev.dependencies]
-mypy = { version = "^1.9.0", optional = true }
-black = { version = "^24.3.0", optional = true }
-
-
 [tool.cython-lint]
 max-line-length = 140
 ignore = ['E503', 'E504']