import operator

from mmcore.base.basic import DictSchema
import abc
import copy
import typing
import dotenv
from mmcore.base.geom import GeometryObject

dotenv.load_dotenv(".env")
from typing import Generic, TypeVar
import cxm
import ifcopenshell
import requests
import strawberry
from ifcopenshell import geom
from strawberry.extensions import DisableValidation
from typing import TYPE_CHECKING, Annotated

import mmcore.base.models.gql
from mmcore.base.basic import *
from mmcore.base.geom.tess import TessellateIfc
from fastapi.middleware.cors import CORSMiddleware
from fastapi.middleware.gzip import GZipMiddleware
from strawberry.fastapi import GraphQLRouter
from fastapi import FastAPI
import os, uvicorn

TYPE_CHECKING = False
cxm.S3Session()
ee = ElementSequence(list(objdict.values()))

T = TypeVar("T")

import pyvis
import networkx
import strawberry

from mmcore.node import node_eval
import json
import strawberry
import hashlib

from mmcore.base.basic import DictSchema



class HashDict(dict):
    def __hash__(self):
        return int(hashlib.sha1(json.dumps(dict(self)).encode()).hexdigest(), 16)

    def get_straw(self):
        ds = DictSchema(self)
        tp = ds.generate_schema(callback=strawberry.type)
        return tp(**ds.dict_example)


@strawberry.type
class D:
    __annotations__ = {
        "request": HashDict(**{'url': str, 'name': str}),
        'method': str,
        'rotation': typing.Optional[tuple[float]],
        'position': typing.Optional[tuple[float]]}
    name = "Panel"
    rotation = (
        1.5707963267948966,
        0,
        0
    )
    position = (
        0,
        0.5,
        0
    )

    method = "GET"
    url = "https://storage.yandexcloud.net/service01vm.contextmachine.online/tests/panel.json"


store = HashDict(**{
    "items": [
        HashDict(
            {
                "name": "Panel",
                "rotation": [
                    1.5707963267948966,
                    0,
                    0
                ],
                "position": [
                    0,
                    0.5,
                    0
                ],
                "request": {
                    "method": "GET",
                    "url": "https://storage.yandexcloud.net/service01vm.contextmachine.online/tests/panel.json"

                }
            }
        ),
        HashDict(
            {
                "name": "PanelGroup",
                "rotation": [
                    0,
                    0,
                    0
                ],
                "position": [
                    0,
                    0,
                    0
                ],
                "request": {
                    "method": "GET",
                    "url": "https://storage.yandexcloud.net/service01vm.contextmachine.online/tests/panel_group.json",
                },
            }
        )
    ],

})
def agreagate(where: strawberry.scalars.JSON) -> list[sch]:
    seq = ElementSequence(list(store['items']))
    if isinstance(where, (str, bytes, bytearray)):
        where = json.loads(where)

    return [sch(**data) for data in seq.where(**where)]
from mmcore.collections.multi_description import ElementSequence

ds = DictSchema(HashDict(list(store['items'])))
<<<<<<< HEAD
#(ds)
sch = D
#(sch)
=======
##print(ds)
sch = D
##print(sch)
>>>>>>> 5b5623c1


def _items() -> list[sch]:
    return [sch(**data) for data in list(store['items'])]


operations = {
    "_eq": operator.eq,
    "_gt": operator.gt,
    "_lt": operator.lt
}


@strawberry.type
class Query:

    @strawberry.field
    def items(self) -> list[sch]:
        return _items()

    @strawberry.field
    def agreagate(self, where: strawberry.scalars.JSON) -> list[sch]:
        seq = ElementSequence(list(store['items']))
        if isinstance(where, (str, bytes, bytearray)):
            where = json.loads(where)

        return [sch(**data) for data in seq.where(**where)]

    @strawberry.field
    def agreagate_with_rules(self, where: strawberry.scalars.JSON) -> list[sch]:
        seq = ElementSequence(list(store['items']))
        if isinstance(where, (str, bytes, bytearray)):
            where = json.loads(where)
        sets = []
        for k, v in where.items():
            *keys, = v.keys()
            *values, = v.values()
            sets.append(set([HashDict(**data) for data in seq.where_with_rule(k, values[0], operations[keys[0]])]))
        s1 = sets.pop(0)
<<<<<<< HEAD
        #(s1)
=======
        ##print(s1)
>>>>>>> 5b5623c1
        if len(sets) > 0:

            for s in sets:
                s1.intersection_update(s)

        return [sch(**data) for data in s1]


@strawberry.type
class Mutation:

    @strawberry.field
    def add_item(self, url: str, name: str = "unetitled") -> list[sch]:
        store['items'].add(HashDict(url=url, name=name))
        return _items()


mm = strawberry.Schema(
    query=Query,
    mutation=Mutation,
    extensions=[
        DisableValidation(),
    ],
)

graphql_app = GraphQLRouter(mm)

app = FastAPI()
app.add_middleware(CORSMiddleware, allow_origins=["*"],
                   allow_methods=["GET", "POST", "PUT", "HEAD", "OPTIONS", "DELETE"],
                   allow_headers=["*"],
                   allow_credentials=["*"])
app.add_middleware(GZipMiddleware, minimum_size=500)

app.include_router(graphql_app, prefix="/graphql")

if __name__ == "__main__":
<<<<<<< HEAD
    #(f'http://localhost:{5558}{"/graphql"}')
=======
    ##print(f'http://localhost:{5558}{"/graphql"}')
>>>>>>> 5b5623c1
    uvicorn.run("test_react:app", host="0.0.0.0", port=5558, reload=True)<|MERGE_RESOLUTION|>--- conflicted
+++ resolved
@@ -131,15 +131,9 @@
 from mmcore.collections.multi_description import ElementSequence
 
 ds = DictSchema(HashDict(list(store['items'])))
-<<<<<<< HEAD
-#(ds)
-sch = D
-#(sch)
-=======
 ##print(ds)
 sch = D
 ##print(sch)
->>>>>>> 5b5623c1
 
 
 def _items() -> list[sch]:
@@ -179,11 +173,7 @@
             *values, = v.values()
             sets.append(set([HashDict(**data) for data in seq.where_with_rule(k, values[0], operations[keys[0]])]))
         s1 = sets.pop(0)
-<<<<<<< HEAD
-        #(s1)
-=======
         ##print(s1)
->>>>>>> 5b5623c1
         if len(sets) > 0:
 
             for s in sets:
@@ -221,9 +211,5 @@
 app.include_router(graphql_app, prefix="/graphql")
 
 if __name__ == "__main__":
-<<<<<<< HEAD
-    #(f'http://localhost:{5558}{"/graphql"}')
-=======
     ##print(f'http://localhost:{5558}{"/graphql"}')
->>>>>>> 5b5623c1
     uvicorn.run("test_react:app", host="0.0.0.0", port=5558, reload=True)