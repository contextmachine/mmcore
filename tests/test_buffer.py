#  Copyright (c) 2022. Computational Geometry, Digital Engineering and Optimizing your construction processe"
import os
import unittest
from unittest import TestCase

from mmcore.geom.buffer import TrimmingCone


class TestTrimmingCone(TestCase):

    def run(self, result: unittest.result.TestResult | None = ...) -> unittest.result.TestResult | None:
        self.tc = TrimmingCone([1, 2, 3], [12, 15, 8], 5, 7)
        return super(TestTrimmingCone, self).run(result)

    def test_to_json(self):
        self.assertIsNotNone(self.tc.to_json())
<<<<<<< HEAD
        #(self.tc.to_json(indent=2))
=======
        ##print(self.tc.to_json(indent=2))
>>>>>>> 5b5623c1

    def test_to_dict(self):
        self.assertIsNotNone(self.tc.to_dict())

    def test_write(self):
        with open(f"{os.getenv('HOME')}/mmodel/mm/tests/{self.__class__.__name__}.json", "w") as f:
            f.write(self.tc.to_json())<|MERGE_RESOLUTION|>--- conflicted
+++ resolved
@@ -14,11 +14,7 @@
 
     def test_to_json(self):
         self.assertIsNotNone(self.tc.to_json())
-<<<<<<< HEAD
-        #(self.tc.to_json(indent=2))
-=======
         ##print(self.tc.to_json(indent=2))
->>>>>>> 5b5623c1
 
     def test_to_dict(self):
         self.assertIsNotNone(self.tc.to_dict())
