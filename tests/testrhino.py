"""Python 3 with Numpy"""
# requirements: numpy, shapely

import Rhino.Geometry as rg

import rhinoscriptsyntax as rs


def offset(coordinates):
    x1, y1, z1 = coordinates.__next__()
    points = []

    for x2, y2, z2 in coordinates:

        # tangential slope approximation
        try:
            slope = (y2 - y1) / (x2 - x1)
            # perpendicular slope
            pslope = -1 / slope  # (might be 1/slope depending on direction of travel)
        except ZeroDivisionError:
            continue
        mid_x = (x1 + x2) / 2
        mid_y = (y1 + y2) / 2

        sign = ((pslope > 0) == (x1 > x2)) * 2 - 1

        # if z is the distance to your parallel curve,
        # then your delta-x and delta-y calculations are:
        #   z**2 = x**2 + y**2
        #   y = pslope * x
        #   z**2 = x**2 + (pslope * x)**2
        #   z**2 = x**2 + pslope**2 * x**2
        #   z**2 = (1 + pslope**2) * x**2
        #   z**2 / (1 + pslope**2) = x**2
        #   z / (1 + pslope**2)**0.5 = x

        delta_x = sign * z1 / ((1 + pslope ** 2) ** 0.5)
        delta_y = pslope * delta_x
        points.append((mid_x + delta_x, mid_y + delta_y, 0))
        x1, y1, z1 = x2, y2, z2
    return points


def add_semicircle(x_origin, y_origin, radius, num_x=50):
    points = []
    for index in range(num_x):
        x = radius * index / num_x
        y = (radius ** 2 - x ** 2) ** 0.5
        points.append((x, -y))
    points += [(x, -y) for x, y in reversed(points)]
    return [(x + x_origin, y + y_origin) for x, y in points]


def round_data(data):
    # Add infinitesimal rounding of the envelope
    assert data[-1] == data[0]
    x0, y0 = data[0]
    x1, y1 = data[1]
    xe, ye = data[-2]

    x = x0 - (x0 - x1) * .01
    y = y0 - (y0 - y1) * .01
    yn = (x - xe) / (x0 - xe) * (y0 - ye) + ye
    data[0] = x, y
    data[-1] = x, yn
    data.extend(add_semicircle(x, (y + yn) / 2, abs((y - yn) / 2)))
    del data[-18:]


def control_points_curve(points, degree=3):
    return rg.NurbsCurve.CreateControlPointCurve(list(map(lambda x: rg.Point3d(*x), points)),
                                                 degree=degree)


def GetCurve():
    "Create a interpolated curve based on a parametric equation."
    aa = rg.Curve()
    t0 = rs.coercecurve(rs.GetCurveObject("GetCurveObject", aa))
    if t0 is not None:
        return t0[0]


# crv = control_points_curve()


# rs.AddCurve(np.random.random((15,3)))

<<<<<<< HEAD
# #(rs.GetCurveObject.__doc__)

t0 = GetCurve()
if t0 is not None:
    #("Succsess ", t0)
else:
    #(t0)
=======
# ##print(rs.GetCurveObject.__doc__)

t0 = GetCurve()
if t0 is not None:
    ##print("Succsess ", t0)
else:
    ##print(t0)
>>>>>>> 5b5623c1
<|MERGE_RESOLUTION|>--- conflicted
+++ resolved
@@ -85,20 +85,10 @@
 
 # rs.AddCurve(np.random.random((15,3)))
 
-<<<<<<< HEAD
-# #(rs.GetCurveObject.__doc__)
-
-t0 = GetCurve()
-if t0 is not None:
-    #("Succsess ", t0)
-else:
-    #(t0)
-=======
 # ##print(rs.GetCurveObject.__doc__)
 
 t0 = GetCurve()
 if t0 is not None:
     ##print("Succsess ", t0)
 else:
-    ##print(t0)
->>>>>>> 5b5623c1
+    ##print(t0)