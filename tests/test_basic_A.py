from unittest import TestCase

from mmcore.base.basic import A


class TestA(TestCase):
    def test_A(self):
        """
        Test A object
        @return:
        """
        try:
            b = A()
            a = A()

            c = A()
            d = A()

            b.cc = c
            a.first = b
<<<<<<< HEAD
            #(a.idict)
=======
            ##print(a.idict)
>>>>>>> 5b5623c1
        except Exception as err:
            self.fail(f"Test {__file__}]'{self.test_A.__doc__}' fail with:\n\t{err}")


<|MERGE_RESOLUTION|>--- conflicted
+++ resolved
@@ -18,11 +18,7 @@
 
             b.cc = c
             a.first = b
-<<<<<<< HEAD
-            #(a.idict)
-=======
             ##print(a.idict)
->>>>>>> 5b5623c1
         except Exception as err:
             self.fail(f"Test {__file__}]'{self.test_A.__doc__}' fail with:\n\t{err}")
 
